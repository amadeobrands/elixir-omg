--- conflicted
+++ resolved
@@ -195,11 +195,6 @@
         )).()
     |> success?
     |> (&Core.exec(
-<<<<<<< HEAD
-          Test.create_recovered([{@child_block_interval, 1, 0, carol}, {@child_block_interval, 2, 0, carol}], eth(), [
-            {alice, 10}
-          ]),
-=======
           Test.create_recovered(
             [{@child_block_interval, 1, 0, carol}, {@child_block_interval, 2, 0, carol}],
             eth(),
@@ -208,7 +203,6 @@
             ]
           ),
           zero_fees_map(),
->>>>>>> b9f38c59
           &1
         )).()
     |> success?
@@ -399,11 +393,6 @@
     {:ok, {_, _, db_updates2, state}} =
       state
       |> (&Core.exec(
-<<<<<<< HEAD
-            Test.create_recovered([{@child_block_interval, 0, 0, bob}, {@child_block_interval, 0, 1, alice}], eth(), [
-              {bob, 10}
-            ]),
-=======
             Test.create_recovered(
               [{@child_block_interval, 0, 0, bob}, {@child_block_interval, 0, 1, alice}],
               eth(),
@@ -412,7 +401,6 @@
               ]
             ),
             zero_fees_map(),
->>>>>>> b9f38c59
             &1
           )).()
       |> success?
