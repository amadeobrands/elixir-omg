--- conflicted
+++ resolved
@@ -11,33 +11,6 @@
                       237, 80, 242, 60, 209, 253, 249, 76, 145, 84, 237, 58, 118, 9,
                       162, 241, 255, 152, 31>>
 
-<<<<<<< HEAD
-=======
-  deffixture alice() do
-    "alicealicealicealice"
-  end
-
-  deffixture bob() do
-    "bobbobbobbobbobbobbo"
-  end
-
-  deffixture carol() do
-    "carolcarolcarol"
-  end
-
-  deffixture state_empty() do
-    Core.extract_initial_state([], 1, 0)
-  end
-
-  deffixture state_alice_deposit(state_empty, alice) do
-    {:ok, {_, _, _, new_state}} =
-      state_empty
-      |> do_deposit(alice, 10, 1)
-      |> Core.form_block(1, @block_interval)
-    new_state
-  end
-
->>>>>>> 1daf7ae6
   @tag fixtures: [:alice, :bob, :state_alice_deposit]
   test "can spend deposits", %{alice: alice, bob: bob, state_alice_deposit: state} do
 
@@ -53,13 +26,8 @@
 
     raw_tx =
       %Transaction{
-<<<<<<< HEAD
-        blknum1: 2, txindex1: 0, oindex1: 1, blknum2: 0, txindex2: 0, oindex2: 0,
+        blknum1: @block_interval, txindex1: 0, oindex1: 1, blknum2: 0, txindex2: 0, oindex2: 0,
         newowner1: bob.addr, amount1: 3, newowner2: 0, amount2: 0, fee: 0,
-=======
-        blknum1: @block_interval, txindex1: 0, oindex1: 1, blknum2: 0, txindex2: 0, oindex2: 0,
-        newowner1: bob, amount1: 3, newowner2: 0, amount2: 0, fee: 0,
->>>>>>> 1daf7ae6
       }
 
     %Transaction.Recovered{raw_tx: raw_tx, spender1: alice.addr}
@@ -69,28 +37,38 @@
   @tag fixtures: [:alice, :bob, :state_empty]
   test "can spend a batch of deposits", %{alice: alice, bob: bob, state_empty: state} do
     deposits = [
-      %{owner: alice, amount: 10, block_height: 1},
-      %{owner: bob, amount: 20, block_height: 2}
+      %{owner: alice.addr, amount: 10, block_height: 1},
+      %{owner: bob.addr, amount: 20, block_height: 2}
     ]
 
     {_, [{:last_deposit_block_height, 2}], state} = Core.deposit(deposits, state)
 
-    alice_spent =
-      %Transaction{
-        blknum1: 1, txindex1: 0, oindex1: 0, blknum2: 0, txindex2: 0, oindex2: 0,
-        newowner1: bob, amount1: 10, newowner2: 0, amount2: 0, fee: 0,
-      }
-      |> TestHelper.signed
-      %Transaction.Recovered{signed: alice_spent, spender1: alice}
+    raw_tx_1 =
+      %Transaction{
+        blknum1: 1, txindex1: 0, oindex1: 0, blknum2: 0, txindex2: 0, oindex2: 0,
+        newowner1: bob.addr, amount1: 10, newowner2: <<>>, amount2: 0, fee: 0,
+      }
+
+    signed_tx_hash_alice =
+      raw_tx_1
+      |> Transaction.sign(alice.priv, <<>>)
+      |> Transaction.Signed.hash
+
+      %Transaction.Recovered{raw_tx: raw_tx_1, signed_tx_hash: signed_tx_hash_alice, spender1: alice.addr}
         |> Core.exec(state) |> success?
 
-      bob_spent =
+      raw_tx_2 =
         %Transaction{
           blknum1: 2, txindex1: 0, oindex1: 0, blknum2: 0, txindex2: 0, oindex2: 0,
-          newowner1: alice, amount1: 20, newowner2: 0, amount2: 0, fee: 0,
+          newowner1: alice.addr, amount1: 20, newowner2: <<>>, amount2: 0, fee: 0,
         }
-        |> TestHelper.signed
-      %Transaction.Recovered{signed: bob_spent, spender1: bob}
+
+      signed_tx_hash_bob =
+        raw_tx_2
+        |> Transaction.sign(bob.priv, <<>>)
+        |> Transaction.Signed.hash
+
+      %Transaction.Recovered{raw_tx: raw_tx_2, signed_tx_hash: signed_tx_hash_bob, spender1: bob.addr}
         |> Core.exec(state) |> success?
   end
 
@@ -98,11 +76,11 @@
   test "ignores deposits from blocks not higher than the block with the last previously received deposit",
     %{alice: alice, bob: bob, state_empty: state} do
       deposits = [
-        %{owner: alice, amount: 20, block_height: 2}
+        %{owner: alice.addr, amount: 20, block_height: 2}
       ]
       {_, [{:last_deposit_block_height, 2}], state} = Core.deposit(deposits, state)
 
-      assert {[], [], state} == Core.deposit([%{owner: bob, amount: 20, block_height: 1}], state)
+      assert {[], [], state} == Core.deposit([%{owner: bob.addr, amount: 20, block_height: 1}], state)
   end
 
   @tag fixtures: [:alice, :bob, :state_alice_deposit]
@@ -176,16 +154,10 @@
       %Transaction.Recovered{raw_tx: raw_tx, signed_tx_hash: signed_tx_hash, spender1: alice.addr}
       |> Core.exec(state) |> success?
 
-<<<<<<< HEAD
     raw_tx = %Transaction{
-      blknum1: 2, txindex1: 0, oindex1: 0, blknum2: 2, txindex2: 0, oindex2: 1,
-      newowner1: alice.addr, amount1: 8, newowner2: bob.addr, amount2: 3, fee: 0,
-=======
-    tx = %Transaction{
       blknum1: @block_interval, txindex1: 0, oindex1: 0,
       blknum2: @block_interval, txindex2: 0, oindex2: 1,
-      newowner1: alice, amount1: 8, newowner2: bob, amount2: 3, fee: 0,
->>>>>>> 1daf7ae6
+      newowner1: alice.addr, amount1: 8, newowner2: bob.addr, amount2: 3, fee: 0,
     }
 
     signed_tx_hash =
@@ -270,14 +242,8 @@
   end
 
   @tag fixtures: [:alice, :bob, :carol, :state_alice_deposit]
-<<<<<<< HEAD
   test "can spend change and merge coins", %{alice: alice, bob: bob, carol: carol, state_alice_deposit: state}  do
     raw_tx =
-=======
-  test "can spend change and merge coins",
-    %{alice: alice, bob: bob, carol: carol, state_alice_deposit: state} do
-    signed_tx =
->>>>>>> 1daf7ae6
       %Transaction{
         blknum1: 1, txindex1: 0, oindex1: 0, blknum2: 0, txindex2: 0, oindex2: 0,
         newowner1: bob.addr, amount1: 7, newowner2: alice.addr, amount2: 3, fee: 0,
@@ -289,13 +255,8 @@
 
     raw_tx =
       %Transaction{
-<<<<<<< HEAD
-        blknum1: 2, txindex1: 0, oindex1: 0, blknum2: 0, txindex2: 0, oindex2: 0,
+        blknum1: @block_interval, txindex1: 0, oindex1: 0, blknum2: 0, txindex2: 0, oindex2: 0,
         newowner1: carol.addr, amount1: 7, newowner2: 0, amount2: 0, fee: 0,
-=======
-        blknum1: @block_interval, txindex1: 0, oindex1: 0, blknum2: 0, txindex2: 0, oindex2: 0,
-        newowner1: carol, amount1: 7, newowner2: 0, amount2: 0, fee: 0,
->>>>>>> 1daf7ae6
       }
 
     state =
@@ -304,13 +265,8 @@
 
     raw_tx =
       %Transaction{
-<<<<<<< HEAD
-        blknum1: 2, txindex1: 0, oindex1: 1, blknum2: 0, txindex2: 0, oindex2: 0,
+        blknum1: @block_interval, txindex1: 0, oindex1: 1, blknum2: 0, txindex2: 0, oindex2: 0,
         newowner1: carol.addr, amount1: 3, newowner2: 0, amount2: 0, fee: 0,
-=======
-        blknum1: @block_interval, txindex1: 0, oindex1: 1, blknum2: 0, txindex2: 0, oindex2: 0,
-        newowner1: carol, amount1: 3, newowner2: 0, amount2: 0, fee: 0,
->>>>>>> 1daf7ae6
       }
 
     state =
@@ -319,13 +275,8 @@
 
     raw_tx =
       %Transaction{
-<<<<<<< HEAD
-        blknum1: 2, txindex1: 1, oindex1: 0, blknum2: 2, txindex2: 2, oindex2: 0,
+        blknum1: @block_interval, txindex1: 1, oindex1: 0, blknum2: @block_interval, txindex2: 2, oindex2: 0,
         newowner1: alice.addr, amount1: 10, newowner2: 0, amount2: 0, fee: 0,
-=======
-        blknum1: @block_interval, txindex1: 1, oindex1: 0, blknum2: @block_interval, txindex2: 2, oindex2: 0,
-        newowner1: alice, amount1: 10, newowner2: 0, amount2: 0, fee: 0,
->>>>>>> 1daf7ae6
       }
 
     %Transaction.Recovered{raw_tx: raw_tx, spender1: carol.addr, spender2: carol.addr}
@@ -349,13 +300,8 @@
 
     raw_tx =
       %Transaction{
-<<<<<<< HEAD
-        blknum1: 3, txindex1: 0, oindex1: 0, blknum2: 0, txindex2: 0, oindex2: 0,
-        newowner1: bob.addr, amount1: 7, newowner2: 0, amount2: 0, fee: 0,
-=======
         blknum1: next_block_height, txindex1: 0, oindex1: 0, blknum2: 0, txindex2: 0, oindex2: 0,
         newowner1: bob, amount1: 7, newowner2: 0, amount2: 0, fee: 0,
->>>>>>> 1daf7ae6
       }
 
     %Transaction.Recovered{raw_tx: raw_tx, spender1: bob.addr}
@@ -431,13 +377,8 @@
 
     raw_tx =
       %Transaction{
-<<<<<<< HEAD
-        blknum1: 2, txindex1: 0, oindex1: 0, blknum2: 0, txindex2: 0, oindex2: 0,
+        blknum1: @block_interval, txindex1: 0, oindex1: 0, blknum2: 0, txindex2: 0, oindex2: 0,
         newowner1: alice.addr, amount1: 7, newowner2: 0, amount2: 0, fee: 0,
-=======
-        blknum1: @block_interval, txindex1: 0, oindex1: 0, blknum2: 0, txindex2: 0, oindex2: 0,
-        newowner1: alice, amount1: 7, newowner2: 0, amount2: 0, fee: 0,
->>>>>>> 1daf7ae6
       }
 
     signed_tx_hash =
@@ -522,13 +463,8 @@
 
     raw_tx_2 =
       %Transaction{
-<<<<<<< HEAD
-        blknum1: 2, txindex1: 0, oindex1: 0, blknum2: 0, txindex2: 0, oindex2: 0,
+        blknum1: @block_interval, txindex1: 0, oindex1: 0, blknum2: 0, txindex2: 0, oindex2: 0,
         newowner1: alice.addr, amount1: 2, newowner2: bob.addr, amount2: 5, fee: 0
-=======
-        blknum1: @block_interval, txindex1: 0, oindex1: 0, blknum2: 0, txindex2: 0, oindex2: 0,
-        newowner1: alice, amount1: 2, newowner2: bob, amount2: 5, fee: 0
->>>>>>> 1daf7ae6
       }
 
     signed_tx_hash_2 =
@@ -545,19 +481,12 @@
 
     expected_block =
       %Block{
-<<<<<<< HEAD
         transactions: [recovered_tx_1, recovered_tx_2],
-        hash: <<202, 27, 137, 247, 249, 36, 44, 110, 164, 9, 65, 161, 33, 136,
-                217, 47, 243, 72, 189, 78, 23, 158, 2, 142, 136, 147, 210,
-                40, 225, 224, 68, 155>>
-=======
-        transactions: [signed_tx_1, signed_tx_2],
-        hash: <<112, 10, 22, 117, 127, 15, 177, 111, 211, 246, 161, 69, 99,
-                200, 186, 20, 21, 110, 135, 213, 101, 188, 98, 90, 156, 202,
-                211, 231, 249, 151, 202, 207>>
->>>>>>> 1daf7ae6
-      }
-    {:ok, {^expected_block, _, _, _}} = Core.form_block(state, @block_interval, 2 * @block_interval)
+        hash: <<184, 233, 72, 82, 81, 153, 40, 165, 254, 183, 7, 94,
+                  141, 8, 114, 85, 48, 130, 237, 102, 254, 53, 34, 136, 53, 159,
+                  39, 128, 142, 182, 188, 162>>
+      }
+    assert {:ok, {^expected_block, _, _, _}} = Core.form_block(state, @block_interval, 2 * @block_interval)
   end
 
   @tag fixtures: [:alice, :bob, :state_alice_deposit]
@@ -658,15 +587,6 @@
     # FIXME
   end
 
-<<<<<<< HEAD
-=======
-  defp do_deposit(state, owner, amount, block_height) do
-    {_, _, new_state} =
-      Core.deposit([%{owner: owner, amount: amount, block_height: block_height}], state)
-    new_state
-  end
-
->>>>>>> 1daf7ae6
   defp success?(result) do
     assert {:ok, state} = result
     state
