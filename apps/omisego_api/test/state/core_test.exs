defmodule OmiseGO.API.State.CoreTest do
  use ExUnitFixtures
  use ExUnit.Case, async: true
  alias OmiseGO.API.Block
  alias OmiseGO.API.State.Core
  alias OmiseGO.API.TestHelper, as: Test

  @child_block_interval OmiseGO.API.BlockQueue.child_block_interval()
  @child_block_2 @child_block_interval * 2
  @child_block_3 @child_block_interval * 3
  @child_block_4 @child_block_interval * 4

  @empty_block_hash <<39, 51, 229, 15, 82, 110, 194, 250, 25, 162, 43, 49, 232, 237, 80, 242, 60, 209, 253, 249, 76,
                      145, 84, 237, 58, 118, 9, 162, 241, 255, 152, 31>>

<<<<<<< HEAD
  def eth, do: OmiseGO.API.Crypto.zero_address()
  def not_eth, do: <<0::size(159), 1::size(1)>>
=======
  defp eth, do: Transaction.zero_address()
  defp not_eth, do: <<1::size(160)>>
  defp zero_fees_map, do: %{eth() => 0}
>>>>>>> 18b2fe63

  @tag fixtures: [:alice, :bob, :state_empty]
  test "can spend deposits", %{alice: alice, bob: bob, state_empty: state} do
    state
    |> Test.do_deposit(alice, %{amount: 10, currency: eth(), blknum: 1})
    |> (&Core.exec(Test.create_recovered([{1, 0, 0, alice}], eth(), [{bob, 7}, {alice, 3}]), zero_fees_map(), &1)).()
    |> success?
    |> (&Core.exec(
          Test.create_recovered([{@child_block_interval, 0, 1, alice}], eth(), [{bob, 3}]),
          zero_fees_map(),
          &1
        )).()
    |> success?
  end

  @tag fixtures: [:alice, :bob, :state_empty]
  test "when spending currency must match", %{alice: alice, bob: bob, state_empty: state} do
    state
    |> Test.do_deposit(alice, %{amount: 10, currency: eth(), blknum: 1})
    |> (&Core.exec(
          Test.create_recovered([{1, 0, 0, alice}], not_eth(), [{bob, 7}, {alice, 3}]),
          zero_fees_map(),
          &1
        )).()
    |> fail?(:incorrect_currency)
  end

  @tag fixtures: [:alice, :bob, :state_empty]
  test "when spending inputs must have the same currency", %{alice: alice, bob: bob, state_empty: state} do
    state
    |> Test.do_deposit(alice, %{amount: 10, currency: eth(), blknum: 1})
    |> Test.do_deposit(alice, %{amount: 0, currency: not_eth(), blknum: 2})
    |> (&Core.exec(
          Test.create_recovered([{1, 0, 0, alice}, {2, 0, 0, alice}], eth(), [{bob, 7}, {alice, 3}]),
          zero_fees_map(),
          &1
        )).()
    |> fail?(:incorrect_currency)
  end

  @tag fixtures: [:alice, :state_empty]
  test "can decode deposits in Core", %{alice: alice, state_empty: state} do
    alice_enc = "0x" <> Base.encode16(alice.addr, case: :lower)
    eth_enc = "0x" <> String.duplicate("00", 20)
    deposits = [%{owner: alice_enc, currency: eth_enc, amount: 10, blknum: 1}]

    assert {_, _, state} =
             deposits
             |> Enum.map(&Core.decode_deposit/1)
             |> Core.deposit(state)

    state
    |> (&Core.exec(Test.create_recovered([{1, 0, 0, alice}], eth(), [{alice, 10}]), zero_fees_map(), &1)).()
    |> success?
  end

  @tag fixtures: [:alice, :bob, :state_empty]
  test "can spend a batch of deposits", %{alice: alice, bob: bob, state_empty: state} do
    state
    |> Test.do_deposit(alice, %{amount: 10, currency: eth(), blknum: 1})
    |> Test.do_deposit(bob, %{amount: 20, currency: eth(), blknum: 2})
    |> (&Core.exec(Test.create_recovered([{1, 0, 0, alice}], eth(), [{bob, 10}]), zero_fees_map(), &1)).()
    |> success?
    |> (&Core.exec(Test.create_recovered([{2, 0, 0, bob}], eth(), [{alice, 20}]), zero_fees_map(), &1)).()
    |> success?
  end

  @tag fixtures: [:alice, :bob, :state_empty]
  test "ignores deposits from blocks not higher than the block with the last previously received deposit", %{
    alice: alice,
    bob: bob,
    state_empty: state
  } do
    deposits = [%{owner: alice.addr, currency: eth(), amount: 20, blknum: 2}]
    assert {_, [_, {:put, :last_deposit_block_height, 2}], state} = Core.deposit(deposits, state)

    assert {[], [], ^state} = Core.deposit([%{owner: bob.addr, currency: eth(), amount: 20, blknum: 1}], state)
  end

  @tag fixtures: [:bob]
  test "ignores deposits from blocks not higher than the deposit height read from db", %{bob: bob} do
    state = Core.extract_initial_state([], 0, 1, @child_block_interval)

    assert {[], [], ^state} = Core.deposit([%{owner: bob.addr, currency: eth(), amount: 20, blknum: 1}], state)
  end

  @tag fixtures: [:alice, :bob, :state_empty]
  test "can't spend nonexistent", %{alice: alice, bob: bob, state_empty: state} do
    state_deposit = state |> Test.do_deposit(alice, %{amount: 10, currency: eth(), blknum: 1})

    state_deposit
    |> (&Core.exec(Test.create_recovered([{1, 1, 0, alice}], eth(), [{bob, 7}, {alice, 3}]), zero_fees_map(), &1)).()
    |> fail?(:utxo_not_found)
    |> same?(state_deposit)
  end

  @tag fixtures: [:alice, :bob, :state_alice_deposit, :state_empty]
  test "amounts must add up", %{alice: alice, bob: bob, state_empty: state} do
    state = Test.do_deposit(state, alice, %{amount: 10, currency: eth(), blknum: 1})

    state =
      state
      |> (&Core.exec(
            Test.create_recovered([{1, 0, 0, alice}], eth(), [{alice, 8}, {bob, 3}]),
            # outputs exceed inputs, no fee
            %{eth() => 0},
            &1
          )).()
      |> fail?(:amounts_dont_add_up)
      |> same?(state)
      |> (&Core.exec(Test.create_recovered([{1, 0, 0, alice}], eth(), [{bob, 2}, {alice, 8}]), zero_fees_map(), &1)).()
      |> success?

    state
    |> (&Core.exec(
          Test.create_recovered([{@child_block_interval, 0, 0, bob}, {@child_block_interval, 0, 1, alice}], eth(), [
            {alice, 7},
            {bob, 2}
          ]),
          # outputs exceed inputs, no fee
          %{eth() => 2},
          &1
        )).()
    |> fail?(:amounts_dont_add_up)
    |> same?(state)
  end

  @tag fixtures: [:alice, :bob, :state_alice_deposit]
  test "can't spend other people's funds", %{alice: alice, bob: bob, state_alice_deposit: state} do
    state
    |> (&Core.exec(Test.create_recovered([{1, 0, 0, bob}], eth(), [{bob, 8}, {alice, 3}]), zero_fees_map(), &1)).()
    |> fail?(:incorrect_spender)
    |> same?(state)
    |> (&Core.exec(Test.create_recovered([{1, 0, 0, bob}], eth(), [{alice, 10}]), zero_fees_map(), &1)).()
    |> fail?(:incorrect_spender)
    |> same?(state)
  end

  @tag fixtures: [:alice, :bob, :state_alice_deposit]
  test "can't spend spent", %{alice: alice, bob: bob, state_alice_deposit: state} do
    transactions = [
      Test.create_recovered([{1, 0, 0, alice}], eth(), [{bob, 7}, {alice, 3}]),
      Test.create_recovered([{0, 0, 0, %{priv: <<>>, addr: nil}}, {1, 0, 0, alice}], eth(), [
        {bob, 7},
        {alice, 3}
      ])
    ]

    for first <- transactions,
        second <- transactions do
      state2 = state |> (&Core.exec(first, zero_fees_map(), &1)).() |> success?
      state2 |> (&Core.exec(second, zero_fees_map(), &1)).() |> fail?(:utxo_not_found) |> same?(state2)
    end
  end

  @tag fixtures: [:alice, :bob, :carol, :state_alice_deposit]
  test "can spend change and merge coins", %{
    alice: alice,
    bob: bob,
    carol: carol,
    state_alice_deposit: state
  } do
    state
    |> (&Core.exec(Test.create_recovered([{1, 0, 0, alice}], eth(), [{bob, 7}, {alice, 3}]), zero_fees_map(), &1)).()
    |> success?
    |> (&Core.exec(
          Test.create_recovered([{@child_block_interval, 0, 0, bob}], eth(), [{carol, 7}]),
          zero_fees_map(),
          &1
        )).()
    |> success?
    |> (&Core.exec(
          Test.create_recovered([{@child_block_interval, 0, 1, alice}], eth(), [{carol, 3}]),
          zero_fees_map(),
          &1
        )).()
    |> success?
    |> (&Core.exec(
          Test.create_recovered(
            [{@child_block_interval, 1, 0, carol}, {@child_block_interval, 2, 0, carol}],
            eth(),
            [
              {alice, 10}
            ]
          ),
          zero_fees_map(),
          &1
        )).()
    |> success?
  end

  @tag fixtures: [:alice, :bob, :state_alice_deposit]
  test "can spend after block is formed", %{alice: alice, bob: bob, state_alice_deposit: state} do
    next_block_height = @child_block_2
    {:ok, {_, _, _, state}} = form_block_check(state, @child_block_interval)

    state
    |> (&Core.exec(Test.create_recovered([{1, 0, 0, alice}], eth(), [{bob, 7}, {alice, 3}]), zero_fees_map(), &1)).()
    |> success?
    |> (&Core.exec(Test.create_recovered([{next_block_height, 0, 0, bob}], eth(), [{bob, 7}]), zero_fees_map(), &1)).()
    |> success?
  end

  @tag fixtures: [:alice, :bob, :state_alice_deposit]
  test "forming block doesn't unspend", %{alice: alice, bob: bob, state_alice_deposit: state} do
    recovered = Test.create_recovered([{1, 0, 0, alice}], eth(), [{bob, 7}, {alice, 3}])

    {:ok, {_, _, _, state}} =
      state
      |> (&Core.exec(recovered, zero_fees_map(), &1)).()
      |> success?
      |> form_block_check(@child_block_interval)

    recovered |> Core.exec(zero_fees_map(), state) |> fail?(:utxo_not_found) |> same?(state)
  end

  @tag fixtures: [:alice, :bob, :state_alice_deposit]
  test "spending emits event trigger", %{alice: alice, bob: bob, state_alice_deposit: state} do
    recover = Test.create_recovered([{1, 0, 0, alice}], eth(), [{bob, 7}, {alice, 3}])

    assert {:ok, {_, [trigger], _, _}} =
             state
             |> (&Core.exec(recover, zero_fees_map(), &1)).()
             |> success?
             |> form_block_check(@child_block_interval)

    assert trigger == %{tx: recover}
  end

  @tag fixtures: [:alice, :bob, :state_alice_deposit]
  test "every spending emits event triggers", %{
    alice: alice,
    bob: bob,
    state_alice_deposit: state
  } do
    state =
      state
      |> (&Core.exec(Test.create_recovered([{1, 0, 0, alice}], eth(), [{bob, 7}, {alice, 3}]), zero_fees_map(), &1)).()
      |> success?
      |> (&Core.exec(
            Test.create_recovered([{@child_block_interval, 0, 0, bob}], eth(), [{alice, 7}]),
            zero_fees_map(),
            &1
          )).()
      |> success?

    assert {:ok, {_, [_trigger1, _trigger2], _, _}} = form_block_check(state, @child_block_interval)
  end

  @tag fixtures: [:alice, :bob, :state_alice_deposit]
  test "only successful spending emits event trigger", %{
    alice: alice,
    bob: bob,
    state_alice_deposit: state
  } do
    state
    |> (&Core.exec(Test.create_recovered([{1, 1, 0, alice}], eth(), [{bob, 7}, {alice, 3}]), zero_fees_map(), &1)).()
    |> same?(state)

    assert {:ok, {_, [], _, _}} = form_block_check(state, @child_block_interval)
  end

  @tag fixtures: [:alice, :state_empty]
  test "deposits emit event triggers, they don't leak into next block", %{
    alice: alice,
    state_empty: state
  } do
    assert {[trigger], _, state} =
             Core.deposit([%{owner: alice, currency: eth(), amount: 4, blknum: @child_block_interval}], state)

    assert trigger == %{deposit: %{owner: alice, amount: 4}}
    assert {:ok, {_, [], _, _}} = form_block_check(state, @child_block_interval)
  end

  @tag fixtures: [:alice, :bob, :state_alice_deposit]
  test "empty blocks emit empty event triggers", %{
    alice: alice,
    bob: bob,
    state_alice_deposit: state
  } do
    state =
      state
      |> (&Core.exec(Test.create_recovered([{1, 0, 0, alice}], eth(), [{bob, 7}, {alice, 3}]), zero_fees_map(), &1)).()
      |> success?

    assert {:ok, {_, [_trigger], _, state}} = form_block_check(state, @child_block_interval)

    assert {:ok, {_, [], _, _}} = form_block_check(state, @child_block_interval)
  end

  @tag fixtures: [:stable_alice, :stable_bob, :state_stable_alice_deposit]
  test "forming block puts all transactions in a block", %{
    stable_alice: alice,
    stable_bob: bob,
    state_stable_alice_deposit: state
  } do
    recovered_tx_1 = Test.create_recovered([{1, 0, 0, alice}], eth(), [{bob, 7}, {alice, 3}])

    recovered_tx_2 = Test.create_recovered([{@child_block_interval, 0, 0, bob}], eth(), [{alice, 2}, {bob, 5}])

    state =
      state
      |> (&Core.exec(recovered_tx_1, zero_fees_map(), &1)).()
      |> success?
      |> (&Core.exec(recovered_tx_2, zero_fees_map(), &1)).()
      |> success?

    expected_block = %Block{
      transactions: [recovered_tx_1, recovered_tx_2],
      hash: "3e8de246ba9be94f87ea8cec20626705dc407eefa827545ebf03fa7582b13fca" |> Base.decode16!(case: :lower),
      number: @child_block_interval
    }

    assert {:ok, {^expected_block, _, _, _}} = form_block_check(state, @child_block_interval)
  end

  @tag fixtures: [:alice, :bob, :state_alice_deposit]
  test "forming block empty block after a non-empty block", %{
    alice: alice,
    bob: bob,
    state_alice_deposit: state
  } do
    state =
      state
      |> (&Core.exec(Test.create_recovered([{1, 0, 0, alice}], eth(), [{bob, 7}, {alice, 3}]), zero_fees_map(), &1)).()
      |> success?

    {:ok, {_, _, _, state}} = form_block_check(state, @child_block_interval)
    expected_block = empty_block(@child_block_2)

    assert {:ok, {^expected_block, _, _, _}} = form_block_check(state, @child_block_interval)
  end

  @tag fixtures: [:state_empty]
  test "no pending transactions at start (no events, empty block, no db updates)", %{state_empty: state} do
    expected_block = empty_block()

    assert {:ok,
            {
              ^expected_block,
              [],
              [{:put, :block, _}, {:put, :child_top_block_number, @child_block_interval}],
              _
            }} = form_block_check(state, @child_block_interval)
  end

  @tag fixtures: [:alice, :bob, :state_alice_deposit]
  test "spending produces db updates, that don't leak to next block", %{
    alice: alice,
    bob: bob,
    state_alice_deposit: state
  } do
    {:ok, {_, _, db_updates, state}} =
      state
      |> (&Core.exec(Test.create_recovered([{1, 0, 0, alice}], eth(), [{bob, 7}, {alice, 3}]), zero_fees_map(), &1)).()
      |> success?
      |> form_block_check(@child_block_interval)

    assert [
             {:put, :utxo, new_utxo1},
             {:put, :utxo, new_utxo2},
             {:delete, :utxo, {1, 0, 0}},
             {:put, :block, _},
             {:put, :child_top_block_number, @child_block_interval}
           ] = db_updates

    assert new_utxo1 == %{{@child_block_interval, 0, 0} => %{owner: bob.addr, currency: eth(), amount: 7}}
    assert new_utxo2 == %{{@child_block_interval, 0, 1} => %{owner: alice.addr, currency: eth(), amount: 3}}

    assert {:ok, {_, _, [{:put, :block, _}, {:put, :child_top_block_number, @child_block_2}], state}} =
             form_block_check(state, @child_block_interval)

    # check double inputey-spends
    {:ok, {_, _, db_updates2, state}} =
      state
      |> (&Core.exec(
            Test.create_recovered(
              [{@child_block_interval, 0, 0, bob}, {@child_block_interval, 0, 1, alice}],
              eth(),
              [
                {bob, 10}
              ]
            ),
            zero_fees_map(),
            &1
          )).()
      |> success?
      |> form_block_check(@child_block_interval)

    assert [
             {:put, :utxo, new_utxo},
             {:delete, :utxo, {@child_block_interval, 0, 0}},
             {:delete, :utxo, {@child_block_interval, 0, 1}},
             {:put, :block, _},
             {:put, :child_top_block_number, @child_block_3}
           ] = db_updates2

    assert new_utxo == %{{@child_block_3, 0, 0} => %{owner: bob.addr, currency: eth(), amount: 10}}

    assert {:ok, {_, _, [{:put, :block, _}, {:put, :child_top_block_number, @child_block_4}], _}} =
             form_block_check(state, @child_block_interval)
  end

  @tag fixtures: [:alice, :state_empty]
  test "depositing produces db updates, that don't leak to next block", %{
    alice: alice,
    state_empty: state
  } do
    assert {_, [utxo_update, height_update], state} =
             Core.deposit([%{owner: alice.addr, currency: eth(), amount: 10, blknum: 1}], state)

    assert utxo_update == {:put, :utxo, %{{1, 0, 0} => %{owner: alice.addr, currency: eth(), amount: 10}}}
    assert height_update == {:put, :last_deposit_block_height, 1}

    assert {:ok, {_, _, [{:put, :block, _}, {:put, :child_top_block_number, @child_block_interval}], _}} =
             form_block_check(state, @child_block_interval)
  end

  @tag fixtures: [:alice]
  test "utxos get initialized by query result from db and are spendable", %{alice: alice} do
    state =
      Core.extract_initial_state(
        [%{{1, 0, 0} => %{amount: 10, currency: eth(), owner: alice.addr}}],
        0,
        1,
        @child_block_interval
      )

    state
    |> (&Core.exec(Test.create_recovered([{1, 0, 0, alice}], eth(), [{alice, 7}, {alice, 3}]), zero_fees_map(), &1)).()
    |> success?
  end

  @tag fixtures: [:alice, :bob]
  test "all utxos get initialized by query result from db and are spendable", %{alice: alice, bob: bob} do
    state =
      Core.extract_initial_state(
        [
          %{{1, 0, 0} => %{amount: 10, currency: eth(), owner: alice.addr}},
          %{{1001, 10, 1} => %{amount: 8, currency: eth(), owner: bob.addr}}
        ],
        0,
        1,
        @child_block_interval
      )

    state
    |> (&Core.exec(
          Test.create_recovered([{1, 0, 0, alice}, {1001, 10, 1, bob}], eth(), [{alice, 15}, {alice, 3}]),
          zero_fees_map(),
          &1
        )).()
    |> success?
  end

  @tag fixtures: [:alice, :state_alice_deposit]
  test "spends utxo when exiting", %{alice: alice, state_alice_deposit: state} do
    state =
      state
      |> (&Core.exec(
            Test.create_recovered([{1, 0, 0, alice}], eth(), [{alice, 7}, {alice, 3}]),
            zero_fees_map(),
            &1
          )).()
      |> success?

    expected_owner = alice.addr

    {[
       %{exit: %{owner: ^expected_owner, blknum: @child_block_interval, txindex: 0, oindex: 0}},
       %{exit: %{owner: ^expected_owner, blknum: @child_block_interval, txindex: 0, oindex: 1}}
     ], [{:delete, :utxo, {@child_block_interval, 0, 0}}, {:delete, :utxo, {@child_block_interval, 0, 1}}],
     state} =
      [
        %{owner: alice.addr, blknum: @child_block_interval, txindex: 0, oindex: 0},
        %{owner: alice.addr, blknum: @child_block_interval, txindex: 0, oindex: 1}
      ]
      |> Core.exit_utxos(state)

    state
    |> (&Core.exec(
          Test.create_recovered([{@child_block_interval, 1, 0, alice}], eth(), [{alice, 7}]),
          zero_fees_map(),
          &1
        )).()
    |> fail?(:utxo_not_found)
    |> same?(state)
    |> (&Core.exec(
          Test.create_recovered([{@child_block_interval, 1, 1, alice}], eth(), [{alice, 3}]),
          zero_fees_map(),
          &1
        )).()
    |> fail?(:utxo_not_found)
    |> same?(state)
  end

  @tag fixtures: [:alice, :state_alice_deposit]
  test "does not change when exiting spent utxo", %{alice: alice, state_alice_deposit: state} do
    state =
      state
      |> (&Core.exec(
            Test.create_recovered([{1, 0, 0, alice}], eth(), [{alice, 7}, {alice, 3}]),
            zero_fees_map(),
            &1
          )).()
      |> success?

    {[], [], ^state} =
      [%{owner: alice.addr, blknum: 1, txindex: 0, oindex: 0}]
      |> Core.exit_utxos(state)
  end

  @tag fixtures: [:state_empty]
  test "does not change when exiting non-existent utxo", %{state_empty: state} do
    {[], [], ^state} =
      [%{owner: "owner", blknum: 1, txindex: 0, oindex: 0}]
      |> Core.exit_utxos(state)
  end

  @tag fixtures: [:alice, :state_empty]
  test "tells if utxo exists", %{alice: alice, state_empty: state} do
    :utxo_does_not_exist = Core.utxo_exists(%{blknum: 1, txindex: 0, oindex: 0}, state)

    state = state |> Test.do_deposit(alice, %{amount: 10, currency: eth(), blknum: 1})
    :utxo_exists = Core.utxo_exists(%{blknum: 1, txindex: 0, oindex: 0}, state)

    state =
      state
      |> (&Core.exec(Test.create_recovered([{1, 0, 0, alice}], eth(), [{alice, 10}]), zero_fees_map(), &1)).()
      |> success?

    :utxo_does_not_exist = Core.utxo_exists(%{blknum: 1, txindex: 0, oindex: 0}, state)
  end

  @tag fixtures: [:state_empty]
  test "Getting current block height on empty state", %{state_empty: state} do
    blknum = Core.get_current_child_block_height(state)

    assert blknum == @child_block_interval
  end

  @tag fixtures: [:state_empty]
  test "Getting current block height with one formed block", %{state_empty: state} do
    {:ok, {_, _, _, newstate}} = state |> form_block_check(@child_block_interval)
    blknum = Core.get_current_child_block_height(newstate)

    assert blknum == @child_block_interval + @child_block_interval
  end

  describe "Transaction with fees" do
    @tag fixtures: [:alice, :bob, :state_empty]
    test "Inputs sums up exactly to outputs plus fee", %{alice: alice, bob: bob, state_empty: state} do
      # outputs: 5 + 3 + 2 == 10 <- inputs
      fee = %{eth() => 2}

      state
      |> Test.do_deposit(alice, %{amount: 10, currency: eth(), blknum: 1})
      |> (&Core.exec(Test.create_recovered([{1, 0, 0, alice}], eth(), [{bob, 5}, {alice, 3}]), fee, &1)).()
      |> success?
    end

    @tag fixtures: [:alice, :bob, :state_empty]
    test "Inputs exceeds outputs plus fee", %{alice: alice, bob: bob, state_empty: state} do
      # outputs: 4 + 3 + 2 < 10 <- inputs
      fee = %{eth() => 2}

      state
      |> Test.do_deposit(alice, %{amount: 10, currency: eth(), blknum: 1})
      |> (&Core.exec(Test.create_recovered([{1, 0, 0, alice}], eth(), [{bob, 4}, {alice, 3}]), fee, &1)).()
      |> success?
    end

    @tag fixtures: [:alice, :bob, :state_empty]
    test "Inputs are not sufficient for outputs plus fee", %{alice: alice, bob: bob, state_empty: state} do
      # outputs: 6 + 3 + 2 > 10 <- inputs
      fee = %{eth() => 2}

      state
      |> Test.do_deposit(alice, %{amount: 10, currency: eth(), blknum: 1})
      |> (&Core.exec(Test.create_recovered([{1, 0, 0, alice}], eth(), [{bob, 6}, {alice, 3}]), fee, &1)).()
      |> fail?(:amounts_dont_add_up)
    end
  end

  defp success?(result) do
    assert {{:ok, _hash, _blknum, _txind}, state} = result
    state
  end

  defp fail?(result, expected_error) do
    assert {{:error, ^expected_error}, state} = result
    state
  end

  defp same?({{:error, _someerror}, state}, expected_state) do
    assert expected_state == state
    state
  end

  defp same?(state, expected_state) do
    assert expected_state == state
    state
  end

  defp empty_block(number \\ @child_block_interval) do
    %Block{transactions: [], hash: @empty_block_hash, number: number}
  end

  # used to check the invariants in form_block
  # use this throughout this test module instead of Core.form_block
  defp form_block_check(state, child_block_interval) do
    {_, {block, _, db_updates, _}} = result = Core.form_block(state, child_block_interval)

    # check if block returned and sent to db_updates is the same
    assert Enum.member?(db_updates, {:put, :block, block})
    # check if that's the only db_update for block
    is_block_put? = fn {operation, type, _} -> operation == :put && type == :block end
    assert Enum.count(db_updates, is_block_put?) == 1

    result
  end
end<|MERGE_RESOLUTION|>--- conflicted
+++ resolved
@@ -13,14 +13,9 @@
   @empty_block_hash <<39, 51, 229, 15, 82, 110, 194, 250, 25, 162, 43, 49, 232, 237, 80, 242, 60, 209, 253, 249, 76,
                       145, 84, 237, 58, 118, 9, 162, 241, 255, 152, 31>>
 
-<<<<<<< HEAD
-  def eth, do: OmiseGO.API.Crypto.zero_address()
-  def not_eth, do: <<0::size(159), 1::size(1)>>
-=======
-  defp eth, do: Transaction.zero_address()
+  defp eth, do: OmiseGO.API.Crypto.zero_address()
   defp not_eth, do: <<1::size(160)>>
   defp zero_fees_map, do: %{eth() => 0}
->>>>>>> 18b2fe63
 
   @tag fixtures: [:alice, :bob, :state_empty]
   test "can spend deposits", %{alice: alice, bob: bob, state_empty: state} do
