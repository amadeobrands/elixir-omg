--- conflicted
+++ resolved
@@ -8,13 +8,7 @@
   alias OmiseGO.API.FreshBlocks
   alias OmiseGO.DB
 
-<<<<<<< HEAD
-  use OmiseGO.API.ExposeSpec
-
-  @spec submit(byte) :: {:ok | :error, binary}
-=======
   @spec submit(byte) :: {:ok, integer, integer, byte} | {:error, any}
->>>>>>> 16aab0e8
   def submit(encoded_singed_tx) do
     with {:ok, recovered_tx} <- Core.recover_tx(encoded_singed_tx),
          tx_result <- State.exec(recovered_tx),
