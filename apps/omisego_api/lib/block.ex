defmodule OmiseGO.API.Block do
  @moduledoc """
  Representation of a OmiseGO child chain block.
  """

  alias OmiseGO.API.Crypto
  alias OmiseGO.API.State.Transaction

  @transaction_merkle_tree_height 16
  @type block_hash_t() :: <<_::768>>

  defstruct [:transactions, :hash, :number]

  @type t() :: %__MODULE__{
<<<<<<< HEAD
          transactions: list(binary),
          hash: <<_::256>>,
=======
          transactions: list(OmiseGO.API.State.Transaction.Recovered.t()),
          hash: block_hash_t(),
>>>>>>> 18d50825
          number: pos_integer
        }

  @doc """
  Returns a Block from enumberable of transactions, at a certain child block number, along with a calculated merkle
  root hash
  """
  def hashed_txs_at(txs, blknum) do
    {txs_bytes, hashed_txs} =
      txs
      |> Enum.map(&get_data_per_tx/1)
      |> Enum.unzip()

    %__MODULE__{hash: merkle_hash(hashed_txs), transactions: txs_bytes, number: blknum}
  end

  # extracts the necessary data from a single transaction to include in a block and merkle hash
  # add more clauses to form blocks from other forms of transactions
  defp get_data_per_tx(%Transaction.Recovered{
         signed_tx_hash: hash,
         signed_tx: %Transaction.Signed{signed_tx_bytes: bytes}
       }) do
    {bytes, hash}
  end

  def create_tx_proof(hashed_txs, txindex) do
    {:ok, mt} = MerkleTree.new(hashed_txs, &Crypto.hash/1, @transaction_merkle_tree_height, false)
    proof = MerkleTree.Proof.prove(mt, txindex)

    proof.hashes
    |> Enum.reverse()
    |> Enum.reduce(fn x, acc -> acc <> x end)
  end

  defp merkle_hash(hashed_txs) do
    {:ok, root} = MerkleTree.build(hashed_txs, &Crypto.hash/1, @transaction_merkle_tree_height, false)
    root.value
  end
end<|MERGE_RESOLUTION|>--- conflicted
+++ resolved
@@ -7,18 +7,13 @@
   alias OmiseGO.API.State.Transaction
 
   @transaction_merkle_tree_height 16
-  @type block_hash_t() :: <<_::768>>
+  @type block_hash_t() :: <<_::256>>
 
   defstruct [:transactions, :hash, :number]
 
   @type t() :: %__MODULE__{
-<<<<<<< HEAD
           transactions: list(binary),
-          hash: <<_::256>>,
-=======
-          transactions: list(OmiseGO.API.State.Transaction.Recovered.t()),
           hash: block_hash_t(),
->>>>>>> 18d50825
           number: pos_integer
         }
 
