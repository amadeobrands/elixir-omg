defmodule OmiseGO.API.State.Core do
  @moduledoc """
  Functional core for State.
  """

  @maximum_block_size 65_536

  defstruct [:height, :last_deposit_height, :utxos, pending_txs: [], tx_index: 0]

  alias OmiseGO.API.State.Transaction
  alias OmiseGO.API.State.Core
  alias OmiseGO.API.Block

  def extract_initial_state(
        utxos_query_result,
        height_query_result,
        last_deposit_height_query_result,
        child_block_interval
      ) do
    # extract height, last deposit height and utxos from query result
    height = height_query_result + child_block_interval

    utxos = Enum.reduce(utxos_query_result, %{}, &Map.merge/2)

    %__MODULE__{
      height: height,
      last_deposit_height: last_deposit_height_query_result,
      utxos: utxos
    }
  end

  @doc """
  Includes the transaction into the state when valid, rejects otherwise.
  """
<<<<<<< HEAD
  @spec exec(tx :: %Transaction.Recovered{}, state :: %Core{})
        :: {{:ok, <<_::256>>, pos_integer, pos_integer}, %Core{}} | {:error, %Core{}}
  def exec(%Transaction.Recovered{raw_tx: raw_tx, signed_tx_hash: _signed_tx_hash,
                                  spender1: spender1, spender2: spender2} = recovered_tx,
                                  %Core{utxos: utxos} = state) do

=======
  @spec exec(tx :: %Transaction.Recovered{}, state :: %Core{}) :: %Core{}
  def exec(
        %Transaction.Recovered{
          raw_tx: raw_tx,
          signed_tx_hash: _signed_tx_hash,
          spender1: spender1,
          spender2: spender2
        } = recovered_tx,
        state
      ) do
>>>>>>> 67673b35
    %Transaction{amount1: amount1, amount2: amount2, fee: fee} = raw_tx

    with :ok <- validate_block_size(state),
         {:ok, in_amount1} <- correct_input_in_position?(1, state, raw_tx, spender1),
         {:ok, in_amount2} <- correct_input_in_position?(2, state, raw_tx, spender2),
         :ok <- amounts_add_up?(in_amount1 + in_amount2, amount1 + amount2 + fee) do
      {
        {:ok, recovered_tx.signed_tx_hash, state.height, state.tx_index},
        state
        |> apply_spend(raw_tx)
        |> add_pending_tx(recovered_tx)
      }
    else
      {:error, _reason} = error -> {error, state}
    end
  end

  defp add_pending_tx(%Core{pending_txs: pending_txs, tx_index: tx_index} = state, new_tx) do
    %Core{
      state
      | tx_index: tx_index + 1,
        pending_txs: [new_tx | pending_txs]
    }
  end

  # if there's no spender, make sure we cannot spend, but everything's valid
  defp correct_input_in_position?(_, _, _, nil), do: {:ok, 0}

  defp correct_input_in_position?(
         1,
         state,
         %Transaction{blknum1: blknum, txindex1: txindex, oindex1: oindex},
         spender
       ) do
    check_utxo_and_extract_amount(state, {blknum, txindex, oindex}, spender)
  end

  defp correct_input_in_position?(
         2,
         state,
         %Transaction{blknum2: blknum, txindex2: txindex, oindex2: oindex},
         spender
       ) do
    check_utxo_and_extract_amount(state, {blknum, txindex, oindex}, spender)
  end

  defp check_utxo_and_extract_amount(%Core{utxos: utxos}, {blknum, txindex, oindex}, spender) do
    with {:ok, %{owner: owner, amount: owner_has} = _utxo} <- get_utxo(utxos, {blknum, txindex, oindex}),
         :ok <- is_spender?(owner, spender),
         do: {:ok, owner_has}
  end

  defp get_utxo(_utxos, {0, 0, 0}), do: {:error, :cant_spend_zero_utxo}

  defp get_utxo(utxos, {blknum, txindex, oindex}) do
    case Map.get(utxos, {blknum, txindex, oindex}) do
      nil -> {:error, :utxo_not_found}
      found -> {:ok, found}
    end
  end

  defp is_spender?(owner, spender) do
    if owner == spender, do: :ok, else: {:error, :incorrect_spender}
  end

  defp amounts_add_up?(has, spends) do
    if has == spends, do: :ok, else: {:error, :amounts_dont_add_up}
  end

  defp apply_spend(
         %Core{height: height, tx_index: tx_index, utxos: utxos} =
           state,
         %Transaction{
           blknum1: blknum1,
           txindex1: txindex1,
           oindex1: oindex1,
           blknum2: blknum2,
           txindex2: txindex2,
           oindex2: oindex2
         } = tx
       ) do
    new_utxos_map =
      tx
      |> non_zero_utxos_from(height, tx_index)
      |> Map.new()

    %Core{
      state
      | utxos:
          utxos
          |> Map.delete({blknum1, txindex1, oindex1})
          |> Map.delete({blknum2, txindex2, oindex2})
          |> Map.merge(new_utxos_map)
    }
  end

  defp non_zero_utxos_from(%Transaction{} = tx, height, tx_index) do
    tx
    |> utxos_from(height, tx_index)
    |> Enum.filter(fn {_key, value} -> is_non_zero_amount?(value) end)
  end

  defp utxos_from(%Transaction{} = tx, height, tx_index) do
    [
      {{height, tx_index, 0}, %{owner: tx.newowner1, amount: tx.amount1}},
      {{height, tx_index, 1}, %{owner: tx.newowner2, amount: tx.amount2}}
    ]
  end

  defp is_non_zero_amount?(%{amount: 0}), do: false
  defp is_non_zero_amount?(%{amount: _}), do: true

  @doc """
   - Generates block and calculates it's root hash for submission
   - generates triggers for events
   - generates requests to the persistence layer for a block
   - processes pending txs gathered, updates height etc
  """
  def form_block(
        %Core{pending_txs: reverse_txs, height: height} = state,
        block_num_to_form,
        next_block_num_to_form
      ) do
    with :ok <- validate_block_number(block_num_to_form, state) do
      txs = Enum.reverse(reverse_txs)

      block =
        txs
<<<<<<< HEAD
        |> Enum.map(fn {_tx_index, tx} -> tx end)
        |> (fn txs -> %Block{transactions: txs, number: height} end).()
=======
        |> (fn txs -> %Block{transactions: txs} end).()
>>>>>>> 67673b35
        |> Block.merkle_hash()

      event_triggers =
        txs
        |> Enum.map(fn tx -> %{tx: tx} end)

      db_updates_new_utxos =
        txs
        |> Enum.with_index()
        |> Enum.flat_map(fn {%Transaction.Recovered{raw_tx: tx}, tx_idx} -> non_zero_utxos_from(tx, height, tx_idx) end)
        |> Enum.map(&utxo_to_db_put/1)

      db_updates_spent_utxos =
        txs
        |> Enum.flat_map(fn %Transaction.Recovered{raw_tx: tx} ->
          [{tx.blknum1, tx.txindex1, tx.oindex1}, {tx.blknum2, tx.txindex2, tx.oindex2}]
        end)
        |> Enum.filter(fn utxo_key -> utxo_key != {0, 0, 0} end)
        |> Enum.map(fn utxo_key -> {:delete, :utxo, utxo_key} end)

      db_updates_block = [{:put, :block, block}]

      db_updates_top_block_number = [{:put, :child_top_block_number, height}]

      db_updates =
        [db_updates_new_utxos, db_updates_spent_utxos, db_updates_block, db_updates_top_block_number]
        |> Enum.concat()

      new_state = %Core{
        state
        | tx_index: 0,
          height: next_block_num_to_form,
          pending_txs: []
      }

      {:ok, {block, event_triggers, db_updates, new_state}}
    end
  end

  defp validate_block_number(expected_block_num, %Core{height: height}) do
    if expected_block_num == height, do: :ok, else: {:error, :invalid_current_block_number}
  end

  def decode_deposit(%{owner: "0x" <> owner_enc} = deposit) do
    %{deposit | owner: Base.decode16!(owner_enc, case: :lower)}
  end

  def deposit(deposits, %Core{utxos: utxos, last_deposit_height: last_deposit_height} = state) do
    deposits = deposits |> Enum.filter(&(&1.blknum > last_deposit_height))

    new_utxos =
      deposits
      |> Enum.map(&deposit_to_utxo/1)

    event_triggers =
      deposits
      |> Enum.map(fn %{owner: owner, amount: amount} -> %{deposit: %{amount: amount, owner: owner}} end)

    last_deposit_height = get_last_deposit_height(deposits, last_deposit_height)

    db_updates_new_utxos =
      new_utxos
      |> Enum.map(&utxo_to_db_put/1)

    db_updates = db_updates_new_utxos ++ last_deposit_height_db_update(deposits, last_deposit_height)

    new_state = %Core{
      state
      | utxos: Map.merge(utxos, Map.new(new_utxos)),
        last_deposit_height: last_deposit_height
    }

    {event_triggers, db_updates, new_state}
  end

  defp utxo_to_db_put({utxo_position, utxo}), do: {:put, :utxo, %{utxo_position => utxo}}

  defp deposit_to_utxo(%{blknum: blknum, owner: owner, amount: amount}) do
    {{blknum, 0, 0}, %{amount: amount, owner: owner}}
  end

  defp get_last_deposit_height(deposits, current_height) do
    if Enum.empty?(deposits) do
      current_height
    else
      deposits
      |> Enum.max_by(& &1.blknum)
      |> Map.get(:blknum)
    end
  end

  defp last_deposit_height_db_update(deposits, last_deposit_height) do
    if Enum.empty?(deposits) do
      []
    else
      [{:put, :last_deposit_block_height, last_deposit_height}]
    end
  end

  defp validate_block_size(%__MODULE__{tx_index: number_of_transactions_in_block}) do
    case number_of_transactions_in_block == @maximum_block_size do
      true -> {:error, :too_many_transactions_in_block}
      false -> :ok
    end
  end

  @doc """
  Spends exited utxos
  """
  def exit_utxos(exiting_utxos, %Core{utxos: utxos} = state) do
    exiting_utxos =
      exiting_utxos
      |> Enum.filter(fn %{blknum: blknum, txindex: txindex, oindex: oindex} ->
        Map.has_key?(utxos, {blknum, txindex, oindex})
      end)

    event_triggers =
      exiting_utxos
      |> Enum.map(fn %{owner: owner, blknum: blknum, txindex: txindex, oindex: oindex} ->
        %{exit: %{owner: owner, blknum: blknum, txindex: txindex, oindex: oindex}}
      end)

    state =
      exiting_utxos
      |> Enum.reduce(state, fn %{blknum: blknum, txindex: txindex, oindex: oindex}, state ->
        %{state | utxos: Map.delete(state.utxos, {blknum, txindex, oindex})}
      end)

    deletes =
      exiting_utxos
      |> Enum.map(fn %{blknum: blknum, txindex: txindex, oindex: oindex} ->
        {:delete, :utxo, {blknum, txindex, oindex}}
      end)

    {event_triggers, deletes, state}
  end
end<|MERGE_RESOLUTION|>--- conflicted
+++ resolved
@@ -32,15 +32,8 @@
   @doc """
   Includes the transaction into the state when valid, rejects otherwise.
   """
-<<<<<<< HEAD
   @spec exec(tx :: %Transaction.Recovered{}, state :: %Core{})
         :: {{:ok, <<_::256>>, pos_integer, pos_integer}, %Core{}} | {:error, %Core{}}
-  def exec(%Transaction.Recovered{raw_tx: raw_tx, signed_tx_hash: _signed_tx_hash,
-                                  spender1: spender1, spender2: spender2} = recovered_tx,
-                                  %Core{utxos: utxos} = state) do
-
-=======
-  @spec exec(tx :: %Transaction.Recovered{}, state :: %Core{}) :: %Core{}
   def exec(
         %Transaction.Recovered{
           raw_tx: raw_tx,
@@ -50,7 +43,6 @@
         } = recovered_tx,
         state
       ) do
->>>>>>> 67673b35
     %Transaction{amount1: amount1, amount2: amount2, fee: fee} = raw_tx
 
     with :ok <- validate_block_size(state),
@@ -178,13 +170,7 @@
       txs = Enum.reverse(reverse_txs)
 
       block =
-        txs
-<<<<<<< HEAD
-        |> Enum.map(fn {_tx_index, tx} -> tx end)
-        |> (fn txs -> %Block{transactions: txs, number: height} end).()
-=======
-        |> (fn txs -> %Block{transactions: txs} end).()
->>>>>>> 67673b35
+        %Block{transactions: txs, number: height}
         |> Block.merkle_hash()
 
       event_triggers =
