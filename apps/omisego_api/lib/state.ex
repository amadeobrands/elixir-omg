defmodule OmiseGO.API.State do
  @moduledoc """
  Imperative shell for the state
  """
  # TODO: file skipped in coveralls.json - this should be undone, when some integration tests land for this

  ### Client

  def start_link do
    GenServer.start_link(__MODULE__, :ok, name: __MODULE__)
  end

  def exec(tx) do
    GenServer.call(__MODULE__, {:exec, tx})
  end

  def form_block(current_block_num, next_block_num) do
    GenServer.call(__MODULE__, {:form_block, current_block_num, next_block_num})
  end

  def deposit(deposits) do
    GenServer.call(__MODULE__, {:deposits, deposits})
  end

  ### Server

  use GenServer

  alias OmiseGO.API.State.Core
  alias OmiseGO.API.Eventer
  alias OmiseGO.DB

  @doc """
  Start processing state using the database entries
  """
  def init(:ok) do
<<<<<<< HEAD
    with {:ok, height_query_result} <- DB.height(),
         {:ok, last_deposit_query_result} <- DB.last_deposit_height(),
         {:ok, utxos_query_result} <- DB.utxos() do
       Supervisor.init([OmiseGO.API.Depositor], strategy: :one_for_one)
       {:ok, Core.extract_initial_state(utxos_query_result, height_query_result, last_deposit_query_result)}
    end
=======
    with {:ok, utxos_query_result} <- DB.utxos(),
         {:ok, height_query_result} <- DB.child_top_block_number(),
         do: {:ok, Core.extract_initial_state(utxos_query_result, height_query_result)}
>>>>>>> 13ecea1b
  end

  @doc """
  Checks (stateful validity) and executes a spend transaction. Assuming stateless validity!
  """
  def handle_call({:exec, tx}, _from, state) do
    {tx_result, new_state} = Core.exec(tx, state)
    {:reply, tx_result, new_state}
  end

  @doc """
  Includes a deposit done on the root chain contract (see above - not sure about this)
  """
  def handle_call({:deposits, deposits}, _from, state) do
    {event_triggers, db_updates, new_state} = Core.deposit(deposits, state)
    # GenServer.cast
    Eventer.notify(event_triggers)
    # GenServer.call
    :ok = DB.multi_update(db_updates)
    {:reply, :ok, new_state}
  end

  @doc """
  Wraps up accumulated transactions into a block, triggers events, triggers db update, returns block hash
  """
  def handle_call({:form_block, current_block_num, next_block_num}, _from, state) do
   case Core.form_block(state, current_block_num, next_block_num) do
     {:error, reason} -> {:reply, {:error, reason}, state}
     {:ok, {block, event_triggers, db_updates, new_state}} ->
       # GenServer.cast
       Eventer.notify(event_triggers)
       # GenServer.call
       :ok = DB.multi_update(db_updates)
       {:reply, {:ok, block.hash}, new_state}
   end
 end
end<|MERGE_RESOLUTION|>--- conflicted
+++ resolved
@@ -34,18 +34,12 @@
   Start processing state using the database entries
   """
   def init(:ok) do
-<<<<<<< HEAD
-    with {:ok, height_query_result} <- DB.height(),
+    with {:ok, height_query_result} <- DB.child_top_block_number(),
          {:ok, last_deposit_query_result} <- DB.last_deposit_height(),
          {:ok, utxos_query_result} <- DB.utxos() do
        Supervisor.init([OmiseGO.API.Depositor], strategy: :one_for_one)
        {:ok, Core.extract_initial_state(utxos_query_result, height_query_result, last_deposit_query_result)}
     end
-=======
-    with {:ok, utxos_query_result} <- DB.utxos(),
-         {:ok, height_query_result} <- DB.child_top_block_number(),
-         do: {:ok, Core.extract_initial_state(utxos_query_result, height_query_result)}
->>>>>>> 13ecea1b
   end
 
   @doc """
