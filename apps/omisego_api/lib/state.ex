defmodule OmiseGO.API.State do
  @moduledoc """
  Imperative shell for the state
  """
  # TODO: file skipped in coveralls.json - this should be undone, when some integration tests land for this

  ### Client

  def start_link(_args) do
    GenServer.start_link(__MODULE__, :ok, name: __MODULE__)
  end

  def exec(tx) do
    GenServer.call(__MODULE__, {:exec, tx})
  end

  def form_block(block_num_to_form, next_block_num_to_form) do
    GenServer.call(__MODULE__, {:form_block, block_num_to_form, next_block_num_to_form})
  end

  def deposit(deposits) do
    GenServer.call(__MODULE__, {:deposits, deposits})
  end

  ### Server

  use GenServer

  alias OmiseGO.API.State.Core
  alias OmiseGO.API.Eventer
  alias OmiseGO.API.FreshBlocks
  alias OmiseGO.DB

  @doc """
  Start processing state using the database entries
  """
  def init(:ok) do
    with {:ok, height_query_result} <- DB.child_top_block_number(),
         {:ok, last_deposit_query_result} <- DB.last_deposit_height(),
         {:ok, utxos_query_result} <- DB.utxos() do
       {:ok, Core.extract_initial_state(utxos_query_result, height_query_result, last_deposit_query_result)}
    end
  end

  @doc """
  Checks (stateful validity) and executes a spend transaction. Assuming stateless validity!
  """
  def handle_call({:exec, tx}, _from, state) do
    {tx_result, new_state} = Core.exec(tx, state)
    {:reply, tx_result, new_state}
  end

  @doc """
  Includes a deposit done on the root chain contract (see above - not sure about this)
  """
  def handle_call({:deposits, deposits}, _from, state) do
    {event_triggers, db_updates, new_state} = Core.deposit(deposits, state)
    # GenServer.cast
    Eventer.notify(event_triggers)
    # GenServer.call
    :ok = DB.multi_update(db_updates)
    {:reply, :ok, new_state}
  end

  @doc """
  Wraps up accumulated transactions into a block, triggers events, triggers db update, returns block hash
  """
<<<<<<< HEAD
  def handle_call({:form_block, current_block_num, next_block_num}, _from, state) do
   case Core.form_block(state, current_block_num, next_block_num) do
     {:error, reason} -> {:reply, {:error, reason}, state}
     {:ok, {block, event_triggers, db_updates, new_state}} ->
       # GenServer.cast
       Eventer.notify(event_triggers)
       # GenServer.call
       :ok = DB.multi_update(db_updates)
       # cast
       :ok = FreshBlocks.push(block)
       {:reply, {:ok, block.hash}, new_state}
   end
=======
  def handle_call({:form_block, block_num_to_form, next_block_num_to_form}, from, state) do
    result = Core.form_block(state, block_num_to_form, next_block_num_to_form)
    with {:ok, {block, event_triggers, db_updates, new_state}} <- result,
         :ok <- DB.multi_update(db_updates) do
      GenServer.reply(from, {:ok, block})
      Eventer.notify(event_triggers)
      {:noreply, new_state}
    end
>>>>>>> 9d16a0ba
 end
end<|MERGE_RESOLUTION|>--- conflicted
+++ resolved
@@ -65,28 +65,14 @@
   @doc """
   Wraps up accumulated transactions into a block, triggers events, triggers db update, returns block hash
   """
-<<<<<<< HEAD
-  def handle_call({:form_block, current_block_num, next_block_num}, _from, state) do
-   case Core.form_block(state, current_block_num, next_block_num) do
-     {:error, reason} -> {:reply, {:error, reason}, state}
-     {:ok, {block, event_triggers, db_updates, new_state}} ->
-       # GenServer.cast
-       Eventer.notify(event_triggers)
-       # GenServer.call
-       :ok = DB.multi_update(db_updates)
-       # cast
-       :ok = FreshBlocks.push(block)
-       {:reply, {:ok, block.hash}, new_state}
-   end
-=======
   def handle_call({:form_block, block_num_to_form, next_block_num_to_form}, from, state) do
     result = Core.form_block(state, block_num_to_form, next_block_num_to_form)
     with {:ok, {block, event_triggers, db_updates, new_state}} <- result,
          :ok <- DB.multi_update(db_updates) do
       GenServer.reply(from, {:ok, block})
       Eventer.notify(event_triggers)
+      :ok = FreshBlocks.push(block)
       {:noreply, new_state}
     end
->>>>>>> 9d16a0ba
  end
 end