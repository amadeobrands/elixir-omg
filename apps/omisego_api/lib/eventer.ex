--- conflicted
+++ resolved
@@ -28,33 +28,17 @@
 
   ### Server
 
-<<<<<<< HEAD
   use GenServer
-=======
-  def handle_call({:notify, _event_triggers}, _from, _state) do
->>>>>>> 90b92915
 
   def init(:ok) do
     {:ok, nil}
   end
 
-<<<<<<< HEAD
   def handle_cast({:notify, event_triggers}, state) do
     event_triggers
     |> Core.notify
     |> Enum.each(fn {notification, topic} -> PubSub.broadcast(:eventer, topic, notification) end)
     {:noreply, state}
-=======
-  defmodule Core do
-    @moduledoc """
-    soon to be filled out in Pawel's PR
-    """
-
-    def notify(_event_triggers, _state) do
-      # cycle through state.subscriptions and generate list of {receiver, body} pairs
-      _events = []
-    end
->>>>>>> 90b92915
   end
 
 end