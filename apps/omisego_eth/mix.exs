defmodule OmiseGO.Eth.MixProject do
  use Mix.Project

  def project do
    [
      app: :omisego_eth,
      version: "0.1.0",
      build_path: "../../_build",
      config_path: "../../config/config.exs",
      deps_path: "../../deps",
      lockfile: "../../mix.lock",
      elixir: "~> 1.6",
      start_permanent: Mix.env() == :prod,
      deps: deps(),
      test_coverage: [tool: ExCoveralls],
    ]
  end

  def application do
    [
      extra_applications: [:logger],
      applications: [:ethereumex]
    ]
  end

  defp deps do
    [
<<<<<<< HEAD
      {:ethereumex, "~> 0.3.1"}
=======
>>>>>>> 2a1ddba2
    ]
  end
end<|MERGE_RESOLUTION|>--- conflicted
+++ resolved
@@ -25,10 +25,7 @@
 
   defp deps do
     [
-<<<<<<< HEAD
       {:ethereumex, "~> 0.3.1"}
-=======
->>>>>>> 2a1ddba2
     ]
   end
 end