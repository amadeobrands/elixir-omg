# Copyright 2018 OmiseGO Pte Ltd
#
# Licensed under the Apache License, Version 2.0 (the "License");
# you may not use this file except in compliance with the License.
# You may obtain a copy of the License at
#
#     http://www.apache.org/licenses/LICENSE-2.0
#
# Unless required by applicable law or agreed to in writing, software
# distributed under the License is distributed on an "AS IS" BASIS,
# WITHOUT WARRANTIES OR CONDITIONS OF ANY KIND, either express or implied.
# See the License for the specific language governing permissions and
# limitations under the License.

defmodule OMG.API.Application do
  @moduledoc """
  The application here is the Child chain server and its API.
  See here (children) for the processes that compose into the Child Chain server.
  """

  use Application
  use OMG.API.LoggerExt

  def start(_type, _args) do
    deposit_finality_margin = Application.fetch_env!(:omg_api, :deposit_finality_margin)
    exiters_finality_margin = Application.fetch_env!(:omg_api, :exiters_finality_margin)

    if deposit_finality_margin >= exiters_finality_margin,
      do: raise(ArgumentError, message: "exit_finality_margin must be larger than deposit_finality_margin")

    children = [
      {OMG.API.State, []},
      {OMG.API.BlockQueue.Server, []},
      {OMG.API.FreshBlocks, []},
      {OMG.API.FeeChecker, []},
      {
        OMG.API.RootChainCoordinator,
        %{
          depositor: %{sync_mode: :sync_with_coordinator},
          exiter: %{sync_mode: :sync_with_coordinator},
          in_flight_exit: %{sync_mode: :sync_with_coordinator},
          piggyback: %{sync_mode: :sync_with_coordinator}
        }
      },
      %{
        id: :depositor,
        start:
          {OMG.API.EthereumEventListener, :start_link,
           [
             %{
               block_finality_margin: deposit_finality_margin,
               synced_height_update_key: :last_depositor_eth_height,
               service_name: :depositor,
               get_events_callback: &OMG.Eth.RootChain.get_deposits/2,
               process_events_callback: &OMG.API.State.deposit/1
             }
           ]}
      },
      %{
        id: :in_flight_exit,
        start: {
          OMG.API.EthereumEventListener,
          :start_link,
          [
            %{
              synced_height_update_key: :last_in_flight_exit_eth_height,
              service_name: :in_flight_exit,
              block_finality_margin: exiters_finality_margin,
              get_events_callback: &OMG.Eth.RootChain.get_in_flight_exit_starts/2,
              process_events_callback: &ignore_validities/1,
              get_last_synced_height_callback: &OMG.DB.last_in_flight_exit_eth_height/0
            }
          ]
        }
      },
      %{
        id: :piggyback,
        start: {
          OMG.API.EthereumEventListener,
          :start_link,
          [
            %{
              synced_height_update_key: :last_piggyback_exit_eth_height,
              service_name: :piggyback,
              block_finality_margin: exiters_finality_margin,
              get_events_callback: &OMG.Eth.RootChain.get_piggybacks/2,
              process_events_callback: &ignore_validities/1,
              get_last_synced_height_callback: &OMG.DB.last_piggyback_exit_eth_height/0
            }
          ]
        }
      },
      %{
        id: :exiter,
        start:
          {OMG.API.EthereumEventListener, :start_link,
           [
             %{
               block_finality_margin: exiters_finality_margin,
               synced_height_update_key: :last_exiter_eth_height,
               service_name: :exiter,
               get_events_callback: &OMG.Eth.RootChain.get_exits/2,
<<<<<<< HEAD
               process_events_callback: fn exits ->
                 {status, db_updates, _validities} = OMG.API.State.exit_utxos(exits)
                 {status, db_updates}
               end
=======
               process_events_callback: &ignore_validities/1,
               get_last_synced_height_callback: &OMG.DB.last_exiter_eth_height/0
>>>>>>> d76b0f11
             }
           ]}
      }
    ]

    _ = Logger.info(fn -> "Started application OMG.API.Application" end)
    opts = [strategy: :one_for_one]
    :ok = :error_logger.add_report_handler(Sentry.Logger)
    Supervisor.start_link(children, opts)
  end

  defp ignore_validities(exits) do
    {status, db_updates, _validities} = OMG.API.State.exit_utxos(exits)
    {status, db_updates}
  end
end<|MERGE_RESOLUTION|>--- conflicted
+++ resolved
@@ -67,8 +67,7 @@
               service_name: :in_flight_exit,
               block_finality_margin: exiters_finality_margin,
               get_events_callback: &OMG.Eth.RootChain.get_in_flight_exit_starts/2,
-              process_events_callback: &ignore_validities/1,
-              get_last_synced_height_callback: &OMG.DB.last_in_flight_exit_eth_height/0
+              process_events_callback: &ignore_validities/1
             }
           ]
         }
@@ -84,8 +83,7 @@
               service_name: :piggyback,
               block_finality_margin: exiters_finality_margin,
               get_events_callback: &OMG.Eth.RootChain.get_piggybacks/2,
-              process_events_callback: &ignore_validities/1,
-              get_last_synced_height_callback: &OMG.DB.last_piggyback_exit_eth_height/0
+              process_events_callback: &ignore_validities/1
             }
           ]
         }
@@ -100,15 +98,7 @@
                synced_height_update_key: :last_exiter_eth_height,
                service_name: :exiter,
                get_events_callback: &OMG.Eth.RootChain.get_exits/2,
-<<<<<<< HEAD
-               process_events_callback: fn exits ->
-                 {status, db_updates, _validities} = OMG.API.State.exit_utxos(exits)
-                 {status, db_updates}
-               end
-=======
-               process_events_callback: &ignore_validities/1,
-               get_last_synced_height_callback: &OMG.DB.last_exiter_eth_height/0
->>>>>>> d76b0f11
+               process_events_callback: &ignore_validities/1
              }
            ]}
       }
