--- conflicted
+++ resolved
@@ -333,9 +333,6 @@
          },
          is_empty_block
        ) do
-<<<<<<< HEAD
-    parent_height - last_enqueued_block_at_height > minimal_enqueue_block_gap and !wait_for_enqueue and !is_empty_block
-=======
     it_is_time = parent_height - last_enqueued_block_at_height > minimal_enqueue_block_gap
     should_form_block = it_is_time and !wait_for_enqueue and !is_empty_block
 
@@ -354,7 +351,6 @@
       end
 
     should_form_block
->>>>>>> 7f90331d
   end
 
   defp calc_nonce(height, interval) do
