--- conflicted
+++ resolved
@@ -23,27 +23,10 @@
   alias OMG.API.{Core, FeeChecker, FreshBlocks, State}
   use OMG.API.LoggerExt
 
-<<<<<<< HEAD
-  @spec submit(transaction :: bitstring) ::
-          {:ok, %{tx_hash: bitstring, blknum: integer, tx_index: integer}} | {:error, atom}
-=======
   @type submit_error() :: Core.recover_tx_error() | FeeChecker.error() | State.exec_error()
 
   @spec submit(transaction :: binary) ::
           {:ok, %{tx_hash: <<_::768>>, blknum: pos_integer, tx_index: non_neg_integer}} | {:error, submit_error()}
-  @expose_spec {:submit,
-                %{
-                  args: [transaction: :bitstring],
-                  arity: 1,
-                  name: :submit,
-                  returns:
-                    {:alternative,
-                     [
-                       ok: {:map, [tx_hash: :bitstring, blknum: :integer, tx_index: :integer]},
-                       error: :atom
-                     ]}
-                }}
->>>>>>> 7990aa21
   def submit(transaction) do
     result =
       with {:ok, recovered_tx} <- Core.recover_tx(transaction),
