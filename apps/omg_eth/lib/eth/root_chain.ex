# Copyright 2018 OmiseGO Pte Ltd
#
# Licensed under the Apache License, Version 2.0 (the "License");
# you may not use this file except in compliance with the License.
# You may obtain a copy of the License at
#
#     http://www.apache.org/licenses/LICENSE-2.0
#
# Unless required by applicable law or agreed to in writing, software
# distributed under the License is distributed on an "AS IS" BASIS,
# WITHOUT WARRANTIES OR CONDITIONS OF ANY KIND, either express or implied.
# See the License for the specific language governing permissions and
# limitations under the License.

defmodule OMG.Eth.RootChain do
  @moduledoc """
  Adapter/port to RootChain contract

  Handles sending transactions and fetching events
  """

  alias OMG.Eth

  import Eth.Encoding

  @tx_defaults Eth.Defaults.tx_defaults()

  @deposit_created_signature "DepositCreated(address,uint256,address,uint256)"

  @type optional_addr_t() :: <<_::160>> | nil

  @gas_start_exit 1_000_000
  @gas_deposit 180_000
  @gas_deposit_from 250_000
  @gas_contract 6_180_000
  @gas_init 1_000_000
  @standard_exit_bond 31_415_926_535

  @spec submit_block(binary, pos_integer, pos_integer, optional_addr_t(), optional_addr_t()) ::
          {:error, binary() | atom() | map()}
          | {:ok, binary()}
  def submit_block(hash, nonce, gas_price, from \\ nil, contract \\ nil) do
    contract = contract || from_hex(Application.fetch_env!(:omg_eth, :contract_addr))
    from = from || from_hex(Application.fetch_env!(:omg_eth, :authority_addr))

    # NOTE: we're not using any defaults for opts here!
    Eth.contract_transact(
      from,
      contract,
      "submitBlock(bytes32)",
      [hash],
      nonce: nonce,
      gasPrice: gas_price,
      value: 0,
      gas: 100_000
    )
  end

  def start_exit(outputId, txbytes, proof, from, contract \\ nil, opts \\ []) do
    defaults =
      @tx_defaults
      |> Keyword.put(:gas, @gas_start_exit)
      |> Keyword.put(:value, @standard_exit_bond)

<<<<<<< HEAD
  def start_in_flight_exit(
        in_flight_tx,
        input_txs,
        input_txs_inclusion_proofs,
        in_flight_tx_sigs,
        from,
        contract \\ nil,
        opts \\ []
      ) do
    defaults = @tx_defaults |> Keyword.put(:gas, 1_000_000)
    opts = defaults |> Keyword.merge(opts)

    contract = contract || from_hex(Application.get_env(:omg_eth, :contract_addr))

    Eth.contract_transact(
      from,
      contract,
      "startInFlightExit(bytes,bytes,bytes,bytes)",
      [in_flight_tx, input_txs, input_txs_inclusion_proofs, in_flight_tx_sigs],
      opts
    )
  end

  def start_exit(utxo_position, txbytes, proof, sigs, from, contract \\ nil, opts \\ []) do
    defaults = @tx_defaults |> Keyword.put(:gas, 1_000_000)
=======
>>>>>>> 111ea159
    opts = defaults |> Keyword.merge(opts)

    contract = contract || from_hex(Application.fetch_env!(:omg_eth, :contract_addr))

    Eth.contract_transact(
      from,
      contract,
      "startStandardExit(uint192,bytes,bytes)",
      [outputId, txbytes, proof],
      opts
    )
  end

  def deposit(tx_bytes, value, from, contract \\ nil, opts \\ []) do
    defaults = @tx_defaults |> Keyword.put(:gas, @gas_deposit)

    opts =
      defaults
      |> Keyword.merge(opts)
      |> Keyword.put(:value, value)

    contract = contract || from_hex(Application.fetch_env!(:omg_eth, :contract_addr))
    Eth.contract_transact(from, contract, "deposit(bytes)", [tx_bytes], opts)
  end

  def deposit_from(tx, from, contract \\ nil, opts \\ []) do
    defaults = @tx_defaults |> Keyword.put(:gas, @gas_deposit_from)
    opts = defaults |> Keyword.merge(opts)

    contract = contract || from_hex(Application.fetch_env!(:omg_eth, :contract_addr))
    Eth.contract_transact(from, contract, "depositFrom(bytes)", [tx], opts)
  end

  def add_token(token, contract \\ nil, opts \\ []) do
    opts = @tx_defaults |> Keyword.merge(opts)

    contract = contract || from_hex(Application.fetch_env!(:omg_eth, :contract_addr))
    {:ok, [from | _]} = Ethereumex.HttpClient.eth_accounts()

    Eth.contract_transact(from_hex(from), contract, "addToken(address)", [token], opts)
  end

  def challenge_exit(outputId, challengeTx, inputIndex, challengeTxSig, from, contract \\ nil, opts \\ []) do
    opts = @tx_defaults |> Keyword.merge(opts)

    contract = contract || from_hex(Application.fetch_env!(:omg_eth, :contract_addr))
    signature = "challengeStandardExit(uint192,bytes,uint256,bytes)"
    args = [outputId, challengeTx, inputIndex, challengeTxSig]
    Eth.contract_transact(from, contract, signature, args, opts)
  end

  def create_new(path_project_root, from, opts \\ []) do
    defaults = @tx_defaults |> Keyword.put(:gas, @gas_contract)
    opts = defaults |> Keyword.merge(opts)

    bytecode = Eth.get_bytecode!(path_project_root, "RootChain")
    Eth.deploy_contract(from, bytecode, [], [], opts)
  end

  def init(from \\ nil, contract \\ nil, opts \\ []) do
    defaults = @tx_defaults |> Keyword.put(:gas, @gas_init)
    opts = defaults |> Keyword.merge(opts)

    contract = contract || from_hex(Application.fetch_env!(:omg_eth, :contract_addr))
    from = from || from_hex(Application.fetch_env!(:omg_eth, :authority_addr))

    Eth.contract_transact(from, contract, "init()", [], opts)
  end

  ########################
  # READING THE CONTRACT #
  ########################

  @spec get_child_block_interval :: {:ok, pos_integer} | :error
  def get_child_block_interval, do: Application.fetch_env(:omg_eth, :child_block_interval)

  @doc """
  Returns next blknum that is supposed to be mined by operator
  """
  def get_next_child_block(contract \\ nil) do
    contract = contract || from_hex(Application.fetch_env!(:omg_eth, :contract_addr))
    Eth.call_contract(contract, "nextChildBlock()", [], [{:uint, 256}])
  end

  @doc """
  Returns blknum that was already mined by operator (with exception for 0)
  """
  def get_mined_child_block(contract \\ nil) do
    with {:ok, next} <- get_next_child_block(contract),
         {:ok, interval} <- get_child_block_interval(),
         do: {:ok, next - interval}
  end

  def authority(contract \\ nil) do
    contract = contract || from_hex(Application.fetch_env!(:omg_eth, :contract_addr))
    Eth.call_contract(contract, "operator()", [], [:address])
  end

  @doc """
  Returns exit for a specific utxo. Calls contract method.
  """
  def get_exit(exit_id, contract \\ nil) do
    contract = contract || from_hex(Application.fetch_env!(:omg_eth, :contract_addr))
    Eth.call_contract(contract, "exits(uint192)", [exit_id], [:address, :address, {:uint, 256}])
  end

  def get_standard_exit_id(utxo_pos, contract \\ nil) do
    contract = contract || from_hex(Application.fetch_env!(:omg_eth, :contract_addr))
    Eth.call_contract(contract, "getStandardExitId(uint256)", [utxo_pos], [{:uint, 256}])
  end

  def get_child_chain(blknum, contract \\ nil) do
    contract = contract || from_hex(Application.fetch_env!(:omg_eth, :contract_addr))
    Eth.call_contract(contract, "blocks(uint256)", [blknum], [{:bytes, 32}, {:uint, 256}])
  end

  def has_token(token, contract \\ nil) do
    contract = contract || from_hex(Application.fetch_env!(:omg_eth, :contract_addr))
    Eth.call_contract(contract, "hasToken(address)", [token], [:bool])
  end

  ########################
  # EVENTS #
  ########################

  @doc """
  Returns lists of deposits sorted by child chain block number
  """
  def get_deposits(block_from, block_to, contract \\ nil) do
    contract = contract || from_hex(Application.fetch_env!(:omg_eth, :contract_addr))

    with {:ok, logs} <- Eth.get_ethereum_events(block_from, block_to, @deposit_created_signature, contract),
         do: {:ok, Enum.map(logs, &decode_deposit/1)}
  end

  @doc """
  Returns lists of block submissions from Ethereum logs
  """
  def get_block_submitted_events({block_from, block_to}, contract \\ nil) do
    contract = contract || from_hex(Application.fetch_env!(:omg_eth, :contract_addr))
    signature = "BlockSubmitted(uint256)"

    with {:ok, logs} <- Eth.get_ethereum_events(block_from, block_to, signature, contract),
         do: {:ok, Enum.map(logs, &Eth.parse_event(&1, {signature, [:blknum]}))}
  end

  @doc """
  Returns exits from a range of blocks. Collects exits from Ethereum logs.
  """
  def get_exits(block_from, block_to, contract \\ nil) do
    contract = contract || from_hex(Application.fetch_env!(:omg_eth, :contract_addr))
    signature = "ExitStarted(address,uint256,uint256,address)"

    with {:ok, logs} <- Eth.get_ethereum_events(block_from, block_to, signature, contract),
         do: {:ok, Enum.map(logs, &decode_exit_started/1)}
  end

  defp get_inflight_data(hash) do
    {:ok, eth_tx} = Ethereumex.HttpClient.eth_get_transaction_by_hash(hash)
    <<"0x", encode_inflight::binary>> = eth_tx["input"]

    ABI.decode(
      %ABI.FunctionSelector{
        function: "startInFlightExit",
        types: [:bytes, :bytes, :bytes, :bytes],
        method_id: <<132, 97, 33, 149>>
      },
      encode_inflight |> Base.decode16!(case: :lower)
    )
  end

  @doc """
  Returns InFlightExit from a range of blocks.
  """
  def get_in_flight_exit_starts(block_from, block_to, contract \\ nil) do
    contract = contract || from_hex(Application.get_env(:omg_eth, :contract_addr))
    signature = "InFlightExitStarted(address,bytes32)"

    with {:ok, logs} <- Eth.get_ethereum_events(block_from, block_to, signature, contract) do
      {:ok,
       logs
       |> Enum.map(fn log ->
         get_inflight_data(log["transactionHash"])
       end)}
    end
  end

  @doc """
  Returns finalizations of exits from a range of blocks from Ethereum logs.
  """
  def get_finalizations(block_from, block_to, contract \\ nil) do
    contract = contract || from_hex(Application.fetch_env!(:omg_eth, :contract_addr))
    signature = "ExitFinalized(uint256)"

    with {:ok, logs} <- Eth.get_ethereum_events(block_from, block_to, signature, contract),
         do: {:ok, Enum.map(logs, &decode_exit_finalized/1)}
  end

  @doc """
  Returns challenges of exits from a range of blocks from Ethereum logs.
  """
  def get_challenges(block_from, block_to, contract \\ nil) do
    contract = contract || from_hex(Application.fetch_env!(:omg_eth, :contract_addr))
    signature = "ExitChallenged(uint256)"

    with {:ok, logs} <- Eth.get_ethereum_events(block_from, block_to, signature, contract),
         do: {:ok, Enum.map(logs, &decode_exit_challenged/1)}
  end

  defp decode_deposit(log) do
    non_indexed_keys = [:amount]
    non_indexed_key_types = [{:uint, 256}]
    indexed_keys = [:owner, :blknum, :currency]
    indexed_keys_types = [:address, {:uint, 256}, :address]

    Eth.parse_events_with_indexed_fields(
      log,
      {non_indexed_keys, non_indexed_key_types},
      {indexed_keys, indexed_keys_types}
    )
  end

  defp decode_exit_started(log) do
    non_indexed_keys = [:utxo_pos, :amount, :currency]
    non_indexed_key_types = [{:uint, 256}, {:uint, 256}, :address]
    indexed_keys = [:owner]
    indexed_keys_types = [:address]

    Eth.parse_events_with_indexed_fields(
      log,
      {non_indexed_keys, non_indexed_key_types},
      {indexed_keys, indexed_keys_types}
    )
  end

  defp decode_exit_finalized(log) do
    non_indexed_keys = []
    non_indexed_key_types = []
    indexed_keys = [:utxo_pos]
    indexed_keys_types = [{:uint, 256}]

    Eth.parse_events_with_indexed_fields(
      log,
      {non_indexed_keys, non_indexed_key_types},
      {indexed_keys, indexed_keys_types}
    )
  end

  defp decode_exit_challenged(log) do
    # faux-DRY - just leveraging that these events happen to have exactly the same fields/indexings, in current impl.
    decode_exit_finalized(log)
  end

  ########################
  # MISC #
  ########################

  @spec contract_ready(optional_addr_t()) ::
          :ok | {:error, :root_chain_contract_not_available | :root_chain_authority_is_nil}
  def contract_ready(contract \\ nil) do
    contract = contract || from_hex(Application.fetch_env!(:omg_eth, :contract_addr))

    try do
      {:ok, addr} = authority(contract)

      case addr != <<0::256>> do
        true -> :ok
        false -> {:error, :root_chain_authority_is_nil}
      end
    rescue
      _ -> {:error, :root_chain_contract_not_available}
    end
  end

  @spec get_root_deployment_height(binary() | nil, optional_addr_t()) ::
          {:ok, integer()} | Ethereumex.HttpClient.error()
  def get_root_deployment_height(txhash \\ nil, contract \\ nil) do
    contract = contract || from_hex(Application.fetch_env!(:omg_eth, :contract_addr))
    txhash = txhash || from_hex(Application.fetch_env!(:omg_eth, :txhash_contract))

    # the back&forth is just the dumb but natural way to go about Ethereumex/Eth APIs conventions for encoding
    hex_contract = to_hex(contract)

    case txhash |> to_hex() |> Ethereumex.HttpClient.eth_get_transaction_receipt() do
      {:ok, %{"contractAddress" => ^hex_contract, "blockNumber" => height}} ->
        {:ok, int_from_hex(height)}

      {:ok, _} ->
        {:error, :wrong_contract_address}

      other ->
        other
    end
  end

  def deposit_blknum_from_receipt(%{"logs" => logs}) do
    topic =
      @deposit_created_signature
      |> ExthCrypto.Hash.hash(ExthCrypto.Hash.kec())
      |> to_hex()

    [%{blknum: deposit_blknum}] =
      logs
      |> Enum.filter(&(topic in &1["topics"]))
      |> Enum.map(&decode_deposit/1)

    deposit_blknum
  end
end<|MERGE_RESOLUTION|>--- conflicted
+++ resolved
@@ -62,7 +62,19 @@
       |> Keyword.put(:gas, @gas_start_exit)
       |> Keyword.put(:value, @standard_exit_bond)
 
-<<<<<<< HEAD
+    opts = defaults |> Keyword.merge(opts)
+
+    contract = contract || from_hex(Application.fetch_env!(:omg_eth, :contract_addr))
+
+    Eth.contract_transact(
+      from,
+      contract,
+      "startStandardExit(uint192,bytes,bytes)",
+      [outputId, txbytes, proof],
+      opts
+    )
+  end
+
   def start_in_flight_exit(
         in_flight_tx,
         input_txs,
@@ -86,22 +98,6 @@
     )
   end
 
-  def start_exit(utxo_position, txbytes, proof, sigs, from, contract \\ nil, opts \\ []) do
-    defaults = @tx_defaults |> Keyword.put(:gas, 1_000_000)
-=======
->>>>>>> 111ea159
-    opts = defaults |> Keyword.merge(opts)
-
-    contract = contract || from_hex(Application.fetch_env!(:omg_eth, :contract_addr))
-
-    Eth.contract_transact(
-      from,
-      contract,
-      "startStandardExit(uint192,bytes,bytes)",
-      [outputId, txbytes, proof],
-      opts
-    )
-  end
 
   def deposit(tx_bytes, value, from, contract \\ nil, opts \\ []) do
     defaults = @tx_defaults |> Keyword.put(:gas, @gas_deposit)
