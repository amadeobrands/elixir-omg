defmodule OmiseGO.DB do
  @moduledoc """
  Our-types-aware port/adapter to the db backend
  """
  # TODO 2: still needs to be integrated into other components and integration-tested

  ### Client (port)

<<<<<<< HEAD
  @server_name OmiseGO.DB.LevelDBServer
=======
  @server_name Application.get_env(:omisego_db, :server_name)
>>>>>>> 13ecea1b

  def multi_update(db_updates, server_name \\ @server_name) do
    GenServer.call(server_name, {:multi_update, db_updates})
  end

  # TODO: this will likely be dropped from the OmiseGO.API and here
  def tx(hash, server_name \\ @server_name) do
    GenServer.call(server_name, {:tx, hash})
  end

  # TODO: FreshBlocks fetches by block number and returns by block number, while we probably want by block hash
  @spec blocks(block_to_fetch :: list()) :: {:ok, map} | {:error, any}
  def blocks(blocks_to_fetch, server_name \\ @server_name) do
    GenServer.call(server_name, {:blocks, blocks_to_fetch})
<<<<<<< HEAD
  end

  def utxos(server_name \\ @server_name) do
    GenServer.call(server_name, {:utxos})
  end

  def block_hashes(block_numbers_to_fetch) do
    GenServer.call(OmiseGO.DB.LevelDBServer, {:block_hashes, block_numbers_to_fetch})
  end

  def child_top_block_number do
    GenServer.call(OmiseGO.DB.LevelDBServer, {:child_top_block_number})
  end
=======
  end

  def utxos(server_name \\ @server_name) do
    GenServer.call(server_name, {:utxos})
  end

  def block_hashes(block_numbers_to_fetch, server_name \\ @server_name) do
    GenServer.call(server_name, {:block_hashes, block_numbers_to_fetch})
  end

  def child_top_block_number(server_name \\ @server_name) do
    GenServer.call(server_name, {:child_top_block_number})
  end
>>>>>>> 13ecea1b
end<|MERGE_RESOLUTION|>--- conflicted
+++ resolved
@@ -6,11 +6,7 @@
 
   ### Client (port)
 
-<<<<<<< HEAD
   @server_name OmiseGO.DB.LevelDBServer
-=======
-  @server_name Application.get_env(:omisego_db, :server_name)
->>>>>>> 13ecea1b
 
   def multi_update(db_updates, server_name \\ @server_name) do
     GenServer.call(server_name, {:multi_update, db_updates})
@@ -25,21 +21,6 @@
   @spec blocks(block_to_fetch :: list()) :: {:ok, map} | {:error, any}
   def blocks(blocks_to_fetch, server_name \\ @server_name) do
     GenServer.call(server_name, {:blocks, blocks_to_fetch})
-<<<<<<< HEAD
-  end
-
-  def utxos(server_name \\ @server_name) do
-    GenServer.call(server_name, {:utxos})
-  end
-
-  def block_hashes(block_numbers_to_fetch) do
-    GenServer.call(OmiseGO.DB.LevelDBServer, {:block_hashes, block_numbers_to_fetch})
-  end
-
-  def child_top_block_number do
-    GenServer.call(OmiseGO.DB.LevelDBServer, {:child_top_block_number})
-  end
-=======
   end
 
   def utxos(server_name \\ @server_name) do
@@ -53,5 +34,4 @@
   def child_top_block_number(server_name \\ @server_name) do
     GenServer.call(server_name, {:child_top_block_number})
   end
->>>>>>> 13ecea1b
 end