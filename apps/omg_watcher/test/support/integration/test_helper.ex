--- conflicted
+++ resolved
@@ -25,16 +25,10 @@
 
   import OMG.Watcher.TestHelper
 
-<<<<<<< HEAD
   def get_exit_data(blknum, txindex, oindex) do
-    utxo_pos = Utxo.position(blknum, txindex, oindex) |> Utxo.Position.encode()
+    utxo_pos = Utxo.Position.encode({:utxo_position, blknum, txindex, oindex})
 
     %{"result" => "success", "data" => decoded_data} = rest_call(:get, "utxo/#{utxo_pos}/exit_data")
-=======
-  def compose_utxo_exit(blknum, txindex, oindex) do
-    utxopos = OMG.API.Utxo.Position.encode({:utxo_position, blknum, txindex, oindex})
-    %{"result" => "success", "data" => decoded_data} = rest_call(:get, "account/utxo/#{utxopos}/exit")
->>>>>>> 5e8afff7
 
     Serializer.Response.decode16(decoded_data, ["txbytes", "proof", "sigs"])
   end
