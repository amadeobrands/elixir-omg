# Copyright 2018 OmiseGO Pte Ltd
#
# Licensed under the Apache License, Version 2.0 (the "License");
# you may not use this file except in compliance with the License.
# You may obtain a copy of the License at
#
#     http://www.apache.org/licenses/LICENSE-2.0
#
# Unless required by applicable law or agreed to in writing, software
# distributed under the License is distributed on an "AS IS" BASIS,
# WITHOUT WARRANTIES OR CONDITIONS OF ANY KIND, either express or implied.
# See the License for the specific language governing permissions and
# limitations under the License.

defmodule OMG.Watcher.Integration.BlockGetterTest do
  use ExUnitFixtures
  use ExUnit.Case, async: false
  use OMG.API.Fixtures
  use OMG.API.Integration.Fixtures

  use Plug.Test
  use Phoenix.ChannelTest

  alias OMG.API
  alias OMG.API.Crypto
  alias OMG.API.Utxo
  require Utxo
  alias OMG.Eth
  alias OMG.JSONRPC.Client
  alias OMG.Watcher.Eventer.Event
  alias OMG.Watcher.Integration.TestHelper, as: IntegrationTest
  alias OMG.Watcher.TestHelper
  alias OMG.Watcher.Web.Channel

  import ExUnit.CaptureLog

  @moduletag :integration

  @timeout 40_000
  @eth Crypto.zero_address()
  @eth_hex String.duplicate("00", 20)

  @endpoint OMG.Watcher.Web.Endpoint

  @tag fixtures: [:watcher_sandbox, :child_chain, :alice, :bob, :alice_deposits, :token]
  test "get the blocks from child chain after sending a transaction and start exit", %{
    alice: alice,
    bob: bob,
    token: token,
    alice_deposits: alice_deposits
  } do
    block_nr = set_test(alice, bob, token, alice_deposits)

    %{"utxo_pos" => utxo_pos, "txbytes" => txbytes, "proof" => proof, "sigs" => sigs} =
      IntegrationTest.get_exit_data(block_nr, 0, 0)

    {:ok, txhash} =
      Eth.RootChain.start_exit(
        utxo_pos,
        txbytes,
        proof,
        sigs,
        alice.addr
      )

    {:ok, %{"status" => "0x1"}} = Eth.WaitFor.eth_receipt(txhash, @timeout)

    {:ok, height} = Eth.get_ethereum_height()

    utxo_pos = Utxo.position(block_nr, 0, 0) |> Utxo.Position.encode()

    assert {:ok, [%{amount: 7, utxo_pos: utxo_pos, owner: alice.addr, currency: @eth}]} ==
             Eth.RootChain.get_exits(0, height)

    # exiting spends UTXO on child chain
    # wait until the exit is recognized and attempt to spend the exited utxo
    Process.sleep(4_000)
    tx2 = API.TestHelper.create_encoded([{block_nr, 0, 0, alice}], @eth, [{alice, 7}])

    {:error, {-32_603, "Internal error", "utxo_not_found"}} = Client.call(:submit, %{transaction: tx2})
  end

  @tag fixtures: [:watcher_sandbox, :child_chain, :alice, :bob, :alice_deposits, :token]
  test "get the blocks from child chain after sending a transaction and start inFlightExit", %{
    alice: alice,
    bob: bob,
    token: token,
    alice_deposits: alice_deposits
  } do
    block_nr = set_test(alice, bob, token, alice_deposits)

    %{"txbytes" => in_flight_tx = input_txs, "proof" => input_txs_inclusion_proofs, "sigs" => in_flight_tx_sigs} =
      IntegrationTest.get_exit_data(block_nr, 0, 0)

    # TODO set correct data in InFlightExit
    {:ok, txhash} =
      Eth.RootChain.start_in_flight_exit(
        in_flight_tx,
        input_txs,
        input_txs_inclusion_proofs,
        in_flight_tx_sigs,
        alice.addr
      )

    {:ok, %{"status" => "0x1"}} = Eth.WaitFor.eth_receipt(txhash, @timeout)
    {:ok, height} = Eth.get_ethereum_height()
    utxo_pos = Utxo.position(block_nr, 0, 0) |> Utxo.Position.encode()

    assert {:ok, [%{amount: 7, utxo_pos: utxo_pos, owner: alice.addr, currency: @eth}]} ==
             Eth.RootChain.get_in_flight_exit_starts(0, height)

    # exiting spends UTXO on child chain
    # wait until the exit is recognized and attempt to spend the exited utxo
    Process.sleep(4_000)
    tx2 = API.TestHelper.create_encoded([{block_nr, 0, 0, alice}], @eth, [{alice, 7}])

    {:error, {-32_603, "Internal error", "utxo_not_found"}} = Client.call(:submit, %{transaction: tx2})
  end

  defp set_test(alice, bob, token, {deposit_blknum, token_deposit_blknum}) do
    {:ok, alice_address} = Crypto.encode_address(alice.addr)

    token_addr = token |> Base.encode16()

    token_deposit = %{
      "amount" => 10,
      "blknum" => token_deposit_blknum,
      "txindex" => 0,
      "oindex" => 0,
      "currency" => token_addr,
      "txbytes" => nil
    }

    {:ok, _, _socket} =
      subscribe_and_join(socket(), Channel.Transfer, TestHelper.create_topic("transfer", alice_address))

    tx = API.TestHelper.create_encoded([{deposit_blknum, 0, 0, alice}], @eth, [{alice, 7}, {bob, 3}])
    {:ok, %{blknum: block_nr}} = Client.call(:submit, %{transaction: tx})

    IntegrationTest.wait_for_block_fetch(block_nr, @timeout)

    encode_tx = Client.encode(tx)

    assert [
             %{
               "amount" => 3,
               "blknum" => ^block_nr,
               "txindex" => 0,
               "oindex" => 1,
               "currency" => @eth_hex,
               "txbytes" => ^encode_tx
             }
           ] = IntegrationTest.get_utxos(bob)

    assert [
             ^token_deposit,
             %{
               "amount" => 7,
               "blknum" => ^block_nr,
               "txindex" => 0,
               "oindex" => 0,
               "currency" => @eth_hex,
               "txbytes" => ^encode_tx
             }
           ] = IntegrationTest.get_utxos(alice)

    {:ok, recovered_tx} = API.Core.recover_tx(tx)
    {:ok, {block_hash, _}} = Eth.RootChain.get_child_chain(block_nr)

    event_eth_height = get_block_submitted_event_height(block_nr)

    address_received_event =
      Client.encode(%Event.AddressReceived{
        tx: recovered_tx,
        child_blknum: block_nr,
        child_block_hash: block_hash,
        submited_at_ethheight: event_eth_height
      })

    address_spent_event =
      Client.encode(%Event.AddressSpent{
        tx: recovered_tx,
        child_blknum: block_nr,
        child_block_hash: block_hash,
        submited_at_ethheight: event_eth_height
      })

    assert_push("address_received", ^address_received_event)

    assert_push("address_spent", ^address_spent_event)
<<<<<<< HEAD
    block_nr
=======

    %{
      "utxo_pos" => utxo_pos,
      "txbytes" => txbytes,
      "proof" => proof,
      "sigs" => sigs
    } = IntegrationTest.get_exit_data(block_nr, 0, 0)

    {:ok, txhash} =
      Eth.RootChain.start_exit(
        utxo_pos,
        txbytes,
        proof,
        sigs,
        alice.addr
      )

    {:ok, %{"status" => "0x1", "blockNumber" => "0x" <> exit_eth_height}} = Eth.WaitFor.eth_receipt(txhash, @timeout)
    {exit_eth_height, ""} = Integer.parse(exit_eth_height, 16)

    {:ok, height} = Eth.get_ethereum_height()

    utxo_pos = Utxo.position(block_nr, 0, 0) |> Utxo.Position.encode()

    assert {:ok, [%{amount: 7, utxo_pos: utxo_pos, owner: alice.addr, currency: @eth, eth_height: exit_eth_height}]} ==
             Eth.RootChain.get_exits(0, height)

    IntegrationTest.wait_for_current_block_fetch(@timeout)

    tx2 = API.TestHelper.create_encoded([{block_nr, 0, 0, alice}], @eth, [{alice, 7}])

    {:error, {-32_603, "Internal error", "utxo_not_found"}} = Client.call(:submit, %{transaction: tx2})
>>>>>>> d71307d9
  end

  defp get_block_submitted_event_height(block_number) do
    {:ok, height} = Eth.get_ethereum_height()
    {:ok, block_submissions} = Eth.RootChain.get_block_submitted_events({1, height})
    [%{eth_height: eth_height}] = Enum.filter(block_submissions, fn submission -> submission.blknum == block_number end)
    eth_height
  end

  @tag fixtures: [:watcher_sandbox, :token, :child_chain, :alice, :alice_deposits]
  test "exit erc20, without challenging an invalid exit", %{
    token: token,
    alice: alice,
    alice_deposits: {_, token_deposit_blknum}
  } do
    token_tx = API.TestHelper.create_encoded([{token_deposit_blknum, 0, 0, alice}], token, [{alice, 10}])

    # spend the token deposit
    {:ok, %{blknum: spend_token_child_block}} = Client.call(:submit, %{transaction: token_tx})

    IntegrationTest.wait_for_block_fetch(spend_token_child_block, @timeout)

    %{
      "txbytes" => txbytes,
      "proof" => proof,
      "sigs" => sigs,
      "utxo_pos" => utxo_pos
    } = IntegrationTest.get_exit_data(spend_token_child_block, 0, 0)

    {:ok, txhash} =
      Eth.RootChain.start_exit(
        utxo_pos,
        txbytes,
        proof,
        sigs,
        alice.addr
      )

    {:ok, %{"status" => "0x1"}} = Eth.WaitFor.eth_receipt(txhash, @timeout)
  end

  @tag fixtures: [:watcher_sandbox, :alice]
  test "different hash send by child chain", %{alice: alice} do
    defmodule BadChildChainHash do
      use JSONRPC2.Server.Handler

      def empty_block, do: [] |> API.Block.hashed_txs_at(1000)
      def different_hash, do: <<0::256>>

      def handle_request(_, _) do
        Client.encode(%API.Block{empty_block() | hash: different_hash()})
      end
    end

    {:ok, _, _socket} = subscribe_and_join(socket(), Channel.Byzantine, "byzantine")

    JSONRPC2.Servers.HTTP.http(BadChildChainHash, port: Application.get_env(:omg_jsonrpc, :omg_api_rpc_port))

    assert capture_log(fn ->
             {:ok, _txhash} = Eth.RootChain.submit_block(BadChildChainHash.different_hash(), 1, 20_000_000_000)

             assert_block_getter_down()
           end) =~ inspect(:incorrect_hash)

    invalid_block_event =
      Client.encode(%Event.InvalidBlock{
        error_type: :incorrect_hash,
        hash: BadChildChainHash.different_hash(),
        number: 1000
      })

    assert_push("invalid_block", ^invalid_block_event)

    JSONRPC2.Servers.HTTP.shutdown(BadChildChainHash)
  end

  @tag fixtures: [:watcher_sandbox]
  test "bad transaction with not existing utxo, detected by interactions with State" do
    defmodule BadChildChainTransaction do
      use JSONRPC2.Server.Handler

      # using module attribute to have a stable alice (we can't use fixtures, because modules don't see the parent
      @alice API.TestHelper.generate_entity()

      def block_with_incorrect_transaction do
        alice = @alice

        recovered = API.TestHelper.create_recovered([{1, 0, 0, alice}], Crypto.zero_address(), [{alice, 10}])

        API.Block.hashed_txs_at([recovered], 1000)
      end

      def handle_request(_, _) do
        Client.encode(block_with_incorrect_transaction())
      end
    end

    {:ok, _, _socket} = subscribe_and_join(socket(), Channel.Byzantine, "byzantine")

    JSONRPC2.Servers.HTTP.http(
      BadChildChainTransaction,
      port: Application.get_env(:omg_jsonrpc, :omg_api_rpc_port)
    )

    %API.Block{hash: hash} = BadChildChainTransaction.block_with_incorrect_transaction()

    assert capture_log(fn ->
             {:ok, _txhash} = Eth.RootChain.submit_block(hash, 1, 20_000_000_000)

             assert_block_getter_down()
           end) =~ inspect(:tx_execution)

    invalid_block_event =
      Client.encode(%Event.InvalidBlock{
        error_type: :tx_execution,
        hash: hash,
        number: 1000
      })

    assert_push("invalid_block", ^invalid_block_event)

    JSONRPC2.Servers.HTTP.shutdown(BadChildChainTransaction)
  end

  @tag fixtures: [:watcher_sandbox, :stable_alice, :child_chain, :token, :stable_alice_deposits]
  test "transaction which is using already spent utxo from exit and happened after margin of slow validator(m_sv) causes to emit unchallenged_exit event",
       %{stable_alice: alice, stable_alice_deposits: {deposit_blknum, _}} do
    margin_slow_validator =
      Application.get_env(:omg_watcher, :margin_slow_validator) * Application.get_env(:omg_eth, :child_block_interval)

    # TODO remove this tx , use directly deposit_blknum to get_exit_data
    tx = API.TestHelper.create_encoded([{deposit_blknum, 0, 0, alice}], @eth, [{alice, 10}])
    {:ok, %{blknum: exit_blknum}} = Client.call(:submit, %{transaction: tx})

    # Here we calcualted bad_block_number by adding `exit_blknum` and 2 * `margin_slow_validator`
    # to have guarantee that bad_block_number will be after margoin of slow validator(m_sv)
    bad_block_number = exit_blknum + margin_slow_validator * 2
    bad_tx = API.TestHelper.create_recovered([{exit_blknum, 0, 0, alice}], @eth, [{alice, 10}])

    %{hash: bad_block_hash, number: _, transactions: _} =
      bad_block = API.Block.hashed_txs_at([bad_tx], bad_block_number)

    # Here we manually submiting invalid block with big/future nonce to the Rootchain to make
    # the Rootchain to mine invalid block instead of block submitted by child chain
    {:ok, child_block_interval} = Eth.RootChain.get_child_block_interval()
    nonce = div(bad_block_number, child_block_interval)
    {:ok, _} = OMG.Eth.RootChain.submit_block(bad_block_hash, nonce, 1)

    # from now on the child chain server is broken until end of test
    OMG.Watcher.Integration.BadChildChainServer.register_and_start_server(bad_block)

    {:ok, _, _socket} = subscribe_and_join(socket(), Channel.Byzantine, "byzantine")

    IntegrationTest.wait_for_block_fetch(exit_blknum, @timeout)

    %{
      "txbytes" => txbytes,
      "proof" => proof,
      "sigs" => sigs,
      "utxo_pos" => utxo_pos
    } = IntegrationTest.get_exit_data(exit_blknum, 0, 0)

    {:ok, txhash} =
      Eth.RootChain.start_exit(
        utxo_pos,
        txbytes,
        proof,
        sigs,
        alice.addr
      )

    # TODO: make event payload testing approximate not exact, so that we needn't parse
    {:ok, %{"status" => "0x1", "blockNumber" => "0x" <> eth_height}} = Eth.WaitFor.eth_receipt(txhash, @timeout)
    {eth_height, ""} = Integer.parse(eth_height, 16)

    assert capture_log(fn ->
             assert_block_getter_down()
           end) =~ inspect(:unchallenged_exit)

    unchallenged_exit_event =
      Client.encode(%Event.UnchallengedExit{
        amount: 10,
        currency: @eth,
        owner: alice.addr,
        utxo_pos: utxo_pos,
        eth_height: eth_height
      })

    assert_push("unchallenged_exit", ^unchallenged_exit_event)
  end

  defp assert_block_getter_down do
    :ok = TestHelper.wait_for_process(Process.whereis(OMG.Watcher.BlockGetter))
  end
end<|MERGE_RESOLUTION|>--- conflicted
+++ resolved
@@ -63,18 +63,18 @@
         alice.addr
       )
 
-    {:ok, %{"status" => "0x1"}} = Eth.WaitFor.eth_receipt(txhash, @timeout)
+    {:ok, %{"status" => "0x1", "blockNumber" => "0x" <> exit_eth_height}} = Eth.WaitFor.eth_receipt(txhash, @timeout)
+    {exit_eth_height, ""} = Integer.parse(exit_eth_height, 16)
 
     {:ok, height} = Eth.get_ethereum_height()
 
     utxo_pos = Utxo.position(block_nr, 0, 0) |> Utxo.Position.encode()
 
-    assert {:ok, [%{amount: 7, utxo_pos: utxo_pos, owner: alice.addr, currency: @eth}]} ==
+    assert {:ok, [%{amount: 7, utxo_pos: utxo_pos, owner: alice.addr, currency: @eth, eth_height: exit_eth_height}]} ==
              Eth.RootChain.get_exits(0, height)
 
-    # exiting spends UTXO on child chain
-    # wait until the exit is recognized and attempt to spend the exited utxo
-    Process.sleep(4_000)
+    IntegrationTest.wait_for_current_block_fetch(@timeout)
+
     tx2 = API.TestHelper.create_encoded([{block_nr, 0, 0, alice}], @eth, [{alice, 7}])
 
     {:error, {-32_603, "Internal error", "utxo_not_found"}} = Client.call(:submit, %{transaction: tx2})
@@ -109,9 +109,8 @@
     assert {:ok, [%{amount: 7, utxo_pos: utxo_pos, owner: alice.addr, currency: @eth}]} ==
              Eth.RootChain.get_in_flight_exit_starts(0, height)
 
-    # exiting spends UTXO on child chain
-    # wait until the exit is recognized and attempt to spend the exited utxo
-    Process.sleep(4_000)
+    IntegrationTest.wait_for_current_block_fetch(@timeout)
+
     tx2 = API.TestHelper.create_encoded([{block_nr, 0, 0, alice}], @eth, [{alice, 7}])
 
     {:error, {-32_603, "Internal error", "utxo_not_found"}} = Client.call(:submit, %{transaction: tx2})
@@ -188,16 +187,35 @@
     assert_push("address_received", ^address_received_event)
 
     assert_push("address_spent", ^address_spent_event)
-<<<<<<< HEAD
     block_nr
-=======
+  end
+
+  defp get_block_submitted_event_height(block_number) do
+    {:ok, height} = Eth.get_ethereum_height()
+    {:ok, block_submissions} = Eth.RootChain.get_block_submitted_events({1, height})
+    [%{eth_height: eth_height}] = Enum.filter(block_submissions, fn submission -> submission.blknum == block_number end)
+    eth_height
+  end
+
+  @tag fixtures: [:watcher_sandbox, :token, :child_chain, :alice, :alice_deposits]
+  test "exit erc20, without challenging an invalid exit", %{
+    token: token,
+    alice: alice,
+    alice_deposits: {_, token_deposit_blknum}
+  } do
+    token_tx = API.TestHelper.create_encoded([{token_deposit_blknum, 0, 0, alice}], token, [{alice, 10}])
+
+    # spend the token deposit
+    {:ok, %{blknum: spend_token_child_block}} = Client.call(:submit, %{transaction: token_tx})
+
+    IntegrationTest.wait_for_block_fetch(spend_token_child_block, @timeout)
 
     %{
-      "utxo_pos" => utxo_pos,
       "txbytes" => txbytes,
       "proof" => proof,
-      "sigs" => sigs
-    } = IntegrationTest.get_exit_data(block_nr, 0, 0)
+      "sigs" => sigs,
+      "utxo_pos" => utxo_pos
+    } = IntegrationTest.get_exit_data(spend_token_child_block, 0, 0)
 
     {:ok, txhash} =
       Eth.RootChain.start_exit(
@@ -208,50 +226,129 @@
         alice.addr
       )
 
-    {:ok, %{"status" => "0x1", "blockNumber" => "0x" <> exit_eth_height}} = Eth.WaitFor.eth_receipt(txhash, @timeout)
-    {exit_eth_height, ""} = Integer.parse(exit_eth_height, 16)
-
-    {:ok, height} = Eth.get_ethereum_height()
-
-    utxo_pos = Utxo.position(block_nr, 0, 0) |> Utxo.Position.encode()
-
-    assert {:ok, [%{amount: 7, utxo_pos: utxo_pos, owner: alice.addr, currency: @eth, eth_height: exit_eth_height}]} ==
-             Eth.RootChain.get_exits(0, height)
-
-    IntegrationTest.wait_for_current_block_fetch(@timeout)
-
-    tx2 = API.TestHelper.create_encoded([{block_nr, 0, 0, alice}], @eth, [{alice, 7}])
-
-    {:error, {-32_603, "Internal error", "utxo_not_found"}} = Client.call(:submit, %{transaction: tx2})
->>>>>>> d71307d9
-  end
-
-  defp get_block_submitted_event_height(block_number) do
-    {:ok, height} = Eth.get_ethereum_height()
-    {:ok, block_submissions} = Eth.RootChain.get_block_submitted_events({1, height})
-    [%{eth_height: eth_height}] = Enum.filter(block_submissions, fn submission -> submission.blknum == block_number end)
-    eth_height
-  end
-
-  @tag fixtures: [:watcher_sandbox, :token, :child_chain, :alice, :alice_deposits]
-  test "exit erc20, without challenging an invalid exit", %{
-    token: token,
-    alice: alice,
-    alice_deposits: {_, token_deposit_blknum}
-  } do
-    token_tx = API.TestHelper.create_encoded([{token_deposit_blknum, 0, 0, alice}], token, [{alice, 10}])
-
-    # spend the token deposit
-    {:ok, %{blknum: spend_token_child_block}} = Client.call(:submit, %{transaction: token_tx})
-
-    IntegrationTest.wait_for_block_fetch(spend_token_child_block, @timeout)
+    {:ok, %{"status" => "0x1"}} = Eth.WaitFor.eth_receipt(txhash, @timeout)
+  end
+
+  @tag fixtures: [:watcher_sandbox, :alice]
+  test "different hash send by child chain", %{alice: alice} do
+    defmodule BadChildChainHash do
+      use JSONRPC2.Server.Handler
+
+      def empty_block, do: [] |> API.Block.hashed_txs_at(1000)
+      def different_hash, do: <<0::256>>
+
+      def handle_request(_, _) do
+        Client.encode(%API.Block{empty_block() | hash: different_hash()})
+      end
+    end
+
+    {:ok, _, _socket} = subscribe_and_join(socket(), Channel.Byzantine, "byzantine")
+
+    JSONRPC2.Servers.HTTP.http(BadChildChainHash, port: Application.get_env(:omg_jsonrpc, :omg_api_rpc_port))
+
+    assert capture_log(fn ->
+             {:ok, _txhash} = Eth.RootChain.submit_block(BadChildChainHash.different_hash(), 1, 20_000_000_000)
+
+             assert_block_getter_down()
+           end) =~ inspect(:incorrect_hash)
+
+    invalid_block_event =
+      Client.encode(%Event.InvalidBlock{
+        error_type: :incorrect_hash,
+        hash: BadChildChainHash.different_hash(),
+        number: 1000
+      })
+
+    assert_push("invalid_block", ^invalid_block_event)
+
+    JSONRPC2.Servers.HTTP.shutdown(BadChildChainHash)
+  end
+
+  @tag fixtures: [:watcher_sandbox]
+  test "bad transaction with not existing utxo, detected by interactions with State" do
+    defmodule BadChildChainTransaction do
+      use JSONRPC2.Server.Handler
+
+      # using module attribute to have a stable alice (we can't use fixtures, because modules don't see the parent
+      @alice API.TestHelper.generate_entity()
+
+      def block_with_incorrect_transaction do
+        alice = @alice
+
+        recovered = API.TestHelper.create_recovered([{1, 0, 0, alice}], Crypto.zero_address(), [{alice, 10}])
+
+        API.Block.hashed_txs_at([recovered], 1000)
+      end
+
+      def handle_request(_, _) do
+        Client.encode(block_with_incorrect_transaction())
+      end
+    end
+
+    {:ok, _, _socket} = subscribe_and_join(socket(), Channel.Byzantine, "byzantine")
+
+    JSONRPC2.Servers.HTTP.http(
+      BadChildChainTransaction,
+      port: Application.get_env(:omg_jsonrpc, :omg_api_rpc_port)
+    )
+
+    %API.Block{hash: hash} = BadChildChainTransaction.block_with_incorrect_transaction()
+
+    assert capture_log(fn ->
+             {:ok, _txhash} = Eth.RootChain.submit_block(hash, 1, 20_000_000_000)
+
+             assert_block_getter_down()
+           end) =~ inspect(:tx_execution)
+
+    invalid_block_event =
+      Client.encode(%Event.InvalidBlock{
+        error_type: :tx_execution,
+        hash: hash,
+        number: 1000
+      })
+
+    assert_push("invalid_block", ^invalid_block_event)
+
+    JSONRPC2.Servers.HTTP.shutdown(BadChildChainTransaction)
+  end
+
+  @tag fixtures: [:watcher_sandbox, :stable_alice, :child_chain, :token, :stable_alice_deposits]
+  test "transaction which is using already spent utxo from exit and happened after margin of slow validator(m_sv) causes to emit unchallenged_exit event",
+       %{stable_alice: alice, stable_alice_deposits: {deposit_blknum, _}} do
+    margin_slow_validator =
+      Application.get_env(:omg_watcher, :margin_slow_validator) * Application.get_env(:omg_eth, :child_block_interval)
+
+    # TODO remove this tx , use directly deposit_blknum to get_exit_data
+    tx = API.TestHelper.create_encoded([{deposit_blknum, 0, 0, alice}], @eth, [{alice, 10}])
+    {:ok, %{blknum: exit_blknum}} = Client.call(:submit, %{transaction: tx})
+
+    # Here we calcualted bad_block_number by adding `exit_blknum` and 2 * `margin_slow_validator`
+    # to have guarantee that bad_block_number will be after margoin of slow validator(m_sv)
+    bad_block_number = exit_blknum + margin_slow_validator * 2
+    bad_tx = API.TestHelper.create_recovered([{exit_blknum, 0, 0, alice}], @eth, [{alice, 10}])
+
+    %{hash: bad_block_hash, number: _, transactions: _} =
+      bad_block = API.Block.hashed_txs_at([bad_tx], bad_block_number)
+
+    # Here we manually submiting invalid block with big/future nonce to the Rootchain to make
+    # the Rootchain to mine invalid block instead of block submitted by child chain
+    {:ok, child_block_interval} = Eth.RootChain.get_child_block_interval()
+    nonce = div(bad_block_number, child_block_interval)
+    {:ok, _} = OMG.Eth.RootChain.submit_block(bad_block_hash, nonce, 1)
+
+    # from now on the child chain server is broken until end of test
+    OMG.Watcher.Integration.BadChildChainServer.register_and_start_server(bad_block)
+
+    {:ok, _, _socket} = subscribe_and_join(socket(), Channel.Byzantine, "byzantine")
+
+    IntegrationTest.wait_for_block_fetch(exit_blknum, @timeout)
 
     %{
       "txbytes" => txbytes,
       "proof" => proof,
       "sigs" => sigs,
       "utxo_pos" => utxo_pos
-    } = IntegrationTest.get_exit_data(spend_token_child_block, 0, 0)
+    } = IntegrationTest.get_exit_data(exit_blknum, 0, 0)
 
     {:ok, txhash} =
       Eth.RootChain.start_exit(
@@ -262,139 +359,6 @@
         alice.addr
       )
 
-    {:ok, %{"status" => "0x1"}} = Eth.WaitFor.eth_receipt(txhash, @timeout)
-  end
-
-  @tag fixtures: [:watcher_sandbox, :alice]
-  test "different hash send by child chain", %{alice: alice} do
-    defmodule BadChildChainHash do
-      use JSONRPC2.Server.Handler
-
-      def empty_block, do: [] |> API.Block.hashed_txs_at(1000)
-      def different_hash, do: <<0::256>>
-
-      def handle_request(_, _) do
-        Client.encode(%API.Block{empty_block() | hash: different_hash()})
-      end
-    end
-
-    {:ok, _, _socket} = subscribe_and_join(socket(), Channel.Byzantine, "byzantine")
-
-    JSONRPC2.Servers.HTTP.http(BadChildChainHash, port: Application.get_env(:omg_jsonrpc, :omg_api_rpc_port))
-
-    assert capture_log(fn ->
-             {:ok, _txhash} = Eth.RootChain.submit_block(BadChildChainHash.different_hash(), 1, 20_000_000_000)
-
-             assert_block_getter_down()
-           end) =~ inspect(:incorrect_hash)
-
-    invalid_block_event =
-      Client.encode(%Event.InvalidBlock{
-        error_type: :incorrect_hash,
-        hash: BadChildChainHash.different_hash(),
-        number: 1000
-      })
-
-    assert_push("invalid_block", ^invalid_block_event)
-
-    JSONRPC2.Servers.HTTP.shutdown(BadChildChainHash)
-  end
-
-  @tag fixtures: [:watcher_sandbox]
-  test "bad transaction with not existing utxo, detected by interactions with State" do
-    defmodule BadChildChainTransaction do
-      use JSONRPC2.Server.Handler
-
-      # using module attribute to have a stable alice (we can't use fixtures, because modules don't see the parent
-      @alice API.TestHelper.generate_entity()
-
-      def block_with_incorrect_transaction do
-        alice = @alice
-
-        recovered = API.TestHelper.create_recovered([{1, 0, 0, alice}], Crypto.zero_address(), [{alice, 10}])
-
-        API.Block.hashed_txs_at([recovered], 1000)
-      end
-
-      def handle_request(_, _) do
-        Client.encode(block_with_incorrect_transaction())
-      end
-    end
-
-    {:ok, _, _socket} = subscribe_and_join(socket(), Channel.Byzantine, "byzantine")
-
-    JSONRPC2.Servers.HTTP.http(
-      BadChildChainTransaction,
-      port: Application.get_env(:omg_jsonrpc, :omg_api_rpc_port)
-    )
-
-    %API.Block{hash: hash} = BadChildChainTransaction.block_with_incorrect_transaction()
-
-    assert capture_log(fn ->
-             {:ok, _txhash} = Eth.RootChain.submit_block(hash, 1, 20_000_000_000)
-
-             assert_block_getter_down()
-           end) =~ inspect(:tx_execution)
-
-    invalid_block_event =
-      Client.encode(%Event.InvalidBlock{
-        error_type: :tx_execution,
-        hash: hash,
-        number: 1000
-      })
-
-    assert_push("invalid_block", ^invalid_block_event)
-
-    JSONRPC2.Servers.HTTP.shutdown(BadChildChainTransaction)
-  end
-
-  @tag fixtures: [:watcher_sandbox, :stable_alice, :child_chain, :token, :stable_alice_deposits]
-  test "transaction which is using already spent utxo from exit and happened after margin of slow validator(m_sv) causes to emit unchallenged_exit event",
-       %{stable_alice: alice, stable_alice_deposits: {deposit_blknum, _}} do
-    margin_slow_validator =
-      Application.get_env(:omg_watcher, :margin_slow_validator) * Application.get_env(:omg_eth, :child_block_interval)
-
-    # TODO remove this tx , use directly deposit_blknum to get_exit_data
-    tx = API.TestHelper.create_encoded([{deposit_blknum, 0, 0, alice}], @eth, [{alice, 10}])
-    {:ok, %{blknum: exit_blknum}} = Client.call(:submit, %{transaction: tx})
-
-    # Here we calcualted bad_block_number by adding `exit_blknum` and 2 * `margin_slow_validator`
-    # to have guarantee that bad_block_number will be after margoin of slow validator(m_sv)
-    bad_block_number = exit_blknum + margin_slow_validator * 2
-    bad_tx = API.TestHelper.create_recovered([{exit_blknum, 0, 0, alice}], @eth, [{alice, 10}])
-
-    %{hash: bad_block_hash, number: _, transactions: _} =
-      bad_block = API.Block.hashed_txs_at([bad_tx], bad_block_number)
-
-    # Here we manually submiting invalid block with big/future nonce to the Rootchain to make
-    # the Rootchain to mine invalid block instead of block submitted by child chain
-    {:ok, child_block_interval} = Eth.RootChain.get_child_block_interval()
-    nonce = div(bad_block_number, child_block_interval)
-    {:ok, _} = OMG.Eth.RootChain.submit_block(bad_block_hash, nonce, 1)
-
-    # from now on the child chain server is broken until end of test
-    OMG.Watcher.Integration.BadChildChainServer.register_and_start_server(bad_block)
-
-    {:ok, _, _socket} = subscribe_and_join(socket(), Channel.Byzantine, "byzantine")
-
-    IntegrationTest.wait_for_block_fetch(exit_blknum, @timeout)
-
-    %{
-      "txbytes" => txbytes,
-      "proof" => proof,
-      "sigs" => sigs,
-      "utxo_pos" => utxo_pos
-    } = IntegrationTest.get_exit_data(exit_blknum, 0, 0)
-
-    {:ok, txhash} =
-      Eth.RootChain.start_exit(
-        utxo_pos,
-        txbytes,
-        proof,
-        sigs,
-        alice.addr
-      )
-
     # TODO: make event payload testing approximate not exact, so that we needn't parse
     {:ok, %{"status" => "0x1", "blockNumber" => "0x" <> eth_height}} = Eth.WaitFor.eth_receipt(txhash, @timeout)
     {eth_height, ""} = Integer.parse(eth_height, 16)
