--- conflicted
+++ resolved
@@ -138,7 +138,6 @@
         utxo_pos,
         txbytes,
         proof,
-        sigs,
         alice.addr
       )
       |> Eth.DevHelpers.transact_sync!()
@@ -188,7 +187,6 @@
         utxo_pos,
         txbytes,
         proof,
-        sigs,
         alice.addr
       )
       |> Eth.DevHelpers.transact_sync!()
@@ -266,11 +264,7 @@
 
   @tag fixtures: [:watcher_sandbox, :stable_alice, :child_chain, :token, :stable_alice_deposits, :test_server]
   test "transaction which is using already spent utxo from exit and happened after margin of slow validator(m_sv) causes to emit unchallenged_exit event",
-<<<<<<< HEAD
-       %{stable_alice: alice, stable_alice_deposits: {deposit_blknum, _}} do
-=======
        %{stable_alice: alice, stable_alice_deposits: {deposit_blknum, _}, test_server: context} do
->>>>>>> 7f90331d
     tx = API.TestHelper.create_encoded([{deposit_blknum, 0, 0, alice}], @eth, [{alice, 10}])
     {:ok, %{blknum: exit_blknum}} = Client.submit(tx)
 
@@ -300,7 +294,6 @@
         utxo_pos,
         txbytes,
         proof,
-        sigs,
         alice.addr
       )
       |> Eth.DevHelpers.transact_sync!()
