# Copyright 2018 OmiseGO Pte Ltd
#
# Licensed under the Apache License, Version 2.0 (the "License");
# you may not use this file except in compliance with the License.
# You may obtain a copy of the License at
#
#     http://www.apache.org/licenses/LICENSE-2.0
#
# Unless required by applicable law or agreed to in writing, software
# distributed under the License is distributed on an "AS IS" BASIS,
# WITHOUT WARRANTIES OR CONDITIONS OF ANY KIND, either express or implied.
# See the License for the specific language governing permissions and
# limitations under the License.

defmodule OMG.Watcher.Integration.InvalidExitTest do
  use ExUnitFixtures
  use ExUnit.Case, async: false
  use OMG.API.Fixtures
  use OMG.API.Integration.Fixtures
  use Plug.Test

  alias OMG.API
  alias OMG.API.Utxo
  require Utxo
  alias OMG.Eth
  alias OMG.RPC.Client
  alias OMG.Watcher.Event
  alias OMG.Watcher.Integration.TestHelper, as: IntegrationTest
<<<<<<< HEAD
  alias OMG.Watcher.TestHelper
  alias OMG.Watcher.Web.Channel
  alias OMG.Watcher.Web.Serializers.Response

  import ExUnit.CaptureLog
=======
>>>>>>> 5a3e620d

  @moduletag :integration

  @timeout 40_000
  @eth API.Crypto.zero_address()

  @tag fixtures: [:watcher_sandbox, :stable_alice, :child_chain, :token, :stable_alice_deposits]
  test "exit which is using already spent utxo from transaction causes to emit invalid_exit event", %{
    stable_alice: alice,
    stable_alice_deposits: {deposit_blknum, _}
  } do
    tx = API.TestHelper.create_encoded([{deposit_blknum, 0, 0, alice}], @eth, [{alice, 10}])
    {:ok, %{blknum: deposit_blknum}} = Client.submit(tx)

    tx = API.TestHelper.create_encoded([{deposit_blknum, 0, 0, alice}], @eth, [{alice, 10}])
    {:ok, %{blknum: tx_blknum, tx_hash: _tx_hash}} = Client.submit(tx)

    IntegrationTest.wait_for_block_fetch(tx_blknum, @timeout)

    %{
      "txbytes" => txbytes,
      "proof" => proof,
      "utxo_pos" => utxo_pos
    } = TestHelper.get_exit_data(deposit_blknum, 0, 0)

    {:ok, %{"status" => "0x1", "blockNumber" => _eth_height}} =
      Eth.RootChain.start_exit(
        utxo_pos,
        txbytes,
        proof,
        alice.addr
      )
      |> Eth.DevHelpers.transact_sync!()

    IntegrationTest.wait_for_byzantine_events([Event.InvalidExit.name()], @timeout)

    # after the notification has been received, a challenged is composed and sent
    challenge = TestHelper.get_exit_challenge(deposit_blknum, 0, 0)
    {:ok, exit_id} = Eth.RootChain.get_standard_exit_id(utxo_pos)
    assert {:ok, {alice.addr, @eth, 10}} == Eth.RootChain.get_exit(exit_id)

    {:ok, %{"status" => "0x1"}} =
      OMG.Eth.RootChain.challenge_exit(
        challenge["outputId"],
        challenge["txbytes"],
        challenge["inputIndex"],
        challenge["sig"],
        alice.addr
      )
      |> Eth.DevHelpers.transact_sync!()

    assert {:ok, {API.Crypto.zero_address(), @eth, 0}} == Eth.RootChain.get_exit(utxo_pos)

    IntegrationTest.wait_for_byzantine_events([], @timeout)
  end

  @tag fixtures: [:watcher_sandbox, :stable_alice, :child_chain, :token, :stable_alice_deposits, :test_server]
  test "transaction which is using already spent utxo from exit and happened before end of margin of slow validator (m_sv) causes to emit invalid_exit event ",
       %{stable_alice: alice, stable_alice_deposits: {deposit_blknum, _}, test_server: context} do
    tx = API.TestHelper.create_encoded([{deposit_blknum, 0, 0, alice}], @eth, [{alice, 10}])
    {:ok, %{blknum: exit_blknum}} = Client.submit(tx)

    # Here we're preparing invalid block
    bad_block_number = 2_000
    bad_tx = API.TestHelper.create_recovered([{exit_blknum, 0, 0, alice}], @eth, [{alice, 10}])

    %{hash: bad_block_hash, number: _, transactions: _} =
      bad_block = API.Block.hashed_txs_at([bad_tx], bad_block_number)

    # from now on the child chain server is broken until end of test
    OMG.Watcher.Integration.BadChildChainServer.prepare_route_to_inject_bad_block(context, bad_block)

    IntegrationTest.wait_for_block_fetch(exit_blknum, @timeout)

    %{
      "txbytes" => txbytes,
      "proof" => proof,
      "utxo_pos" => utxo_pos
    } = TestHelper.get_exit_data(exit_blknum, 0, 0)

    {:ok, %{"status" => "0x1", "blockNumber" => _eth_height}} =
      Eth.RootChain.start_exit(
        utxo_pos,
        txbytes,
        proof,
        alice.addr
      )
      |> Eth.DevHelpers.transact_sync!()

    # Here we're manually submitting invalid block to the root chain
    # NOTE: this **must** come after `start_exit` is mined (see just above) but still not later than
    #       `sla_margin` after exit start, hence the `config/test.exs` entry for the margin is rather high
    {:ok, _} = OMG.Eth.RootChain.submit_block(bad_block_hash, 2, 1)

    IntegrationTest.wait_for_byzantine_events([Event.InvalidExit.name()], @timeout)
  end

  @tag fixtures: [:watcher_sandbox, :stable_alice, :child_chain, :token, :stable_alice_deposits]
  test "invalid exit is detected after block withholding", %{
    stable_alice: alice,
    stable_alice_deposits: {deposit_blknum, _}
  } do
    tx = API.TestHelper.create_encoded([{deposit_blknum, 0, 0, alice}], @eth, [{alice, 10}])
    {:ok, %{blknum: deposit_blknum}} = Client.submit(tx)

    tx = API.TestHelper.create_encoded([{deposit_blknum, 0, 0, alice}], @eth, [{alice, 10}])
    {:ok, %{blknum: tx_blknum, tx_hash: _tx_hash}} = Client.submit(tx)

    IntegrationTest.wait_for_block_fetch(tx_blknum, @timeout)

    {_, nonce} = get_next_blknum_nonce(tx_blknum)

    {:ok, _txhash} = Eth.RootChain.submit_block(<<0::256>>, nonce, 20_000_000_000)

    IntegrationTest.wait_for_byzantine_events([Event.BlockWithholding.name()], @timeout)

    %{
      "txbytes" => txbytes,
      "proof" => proof,
      "utxo_pos" => utxo_pos
    } = TestHelper.get_exit_data(deposit_blknum, 0, 0)

    {:ok, %{"status" => "0x1", "blockNumber" => _eth_height}} =
      Eth.RootChain.start_exit(
        utxo_pos,
        txbytes,
        proof,
        alice.addr
      )
      |> Eth.DevHelpers.transact_sync!()

    IntegrationTest.wait_for_byzantine_events([Event.InvalidExit.name()], @timeout)
  end

  defp get_next_blknum_nonce(blknum) do
    child_block_interval = Application.fetch_env!(:omg_eth, :child_block_interval)
    next_blknum = blknum + child_block_interval
    {next_blknum, trunc(next_blknum / child_block_interval)}
  end
end<|MERGE_RESOLUTION|>--- conflicted
+++ resolved
@@ -26,14 +26,7 @@
   alias OMG.RPC.Client
   alias OMG.Watcher.Event
   alias OMG.Watcher.Integration.TestHelper, as: IntegrationTest
-<<<<<<< HEAD
   alias OMG.Watcher.TestHelper
-  alias OMG.Watcher.Web.Channel
-  alias OMG.Watcher.Web.Serializers.Response
-
-  import ExUnit.CaptureLog
-=======
->>>>>>> 5a3e620d
 
   @moduletag :integration
 
