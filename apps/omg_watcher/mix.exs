--- conflicted
+++ resolved
@@ -11,11 +11,7 @@
       lockfile: "../../mix.lock",
       elixir: "~> 1.4",
       elixirc_paths: elixirc_paths(Mix.env()),
-<<<<<<< HEAD
-      compilers: [:phoenix] ++ Mix.compilers(),
-=======
-      compilers: [:phoenix, :gettext, :phoenix_swagger] ++ Mix.compilers(),
->>>>>>> 074df074
+      compilers: [:phoenix, :phoenix_swagger] ++ Mix.compilers(),
       start_permanent: Mix.env() == :prod,
       aliases: aliases(),
       deps: deps(),
