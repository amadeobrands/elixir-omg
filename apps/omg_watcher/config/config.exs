# This file is responsible for configuring your application
# and its dependencies with the aid of the Mix.Config module.
#
# This configuration file is loaded before any dependency and
# is restricted to this project.
use Mix.Config

# General application configuration
config :omg_watcher,
  namespace: OMG.Watcher,
  ecto_repos: [OMG.Watcher.DB.Repo],
  margin_slow_validator: 10,
  maximum_block_withholding_time_ms: 10_000,
  block_getter_height_sync_interval_ms: 2_000,
  maximum_number_of_unapplied_blocks: 50,
  eth_exit_finality_margin: 12,
<<<<<<< HEAD
  convenience_api_mode: false
=======
  exit_processor_validation_interval_ms: 5_000
>>>>>>> c76630ec

# Configures the endpoint
config :omg_watcher, OMG.Watcher.Web.Endpoint,
  url: [host: "localhost"],
  secret_key_base: "grt5Ef/y/jpx7AfLmrlUS/nfYJUOq+2e+1xmU4nphTm2x8WB7nLFCJ91atbSBrv5",
  render_errors: [view: OMG.Watcher.Web.View.ErrorView, accepts: ~w(json)],
  pubsub: [name: OMG.Watcher.PubSub, adapter: Phoenix.PubSub.PG2]

config :omg_watcher, :phoenix_swagger,
  swagger_files: %{
    "priv/static/swagger.json" => [router: OMG.Watcher.Web.Router]
  }

# Import environment specific config. This must remain at the bottom
# of this file so it overrides the configuration defined above.
import_config "#{Mix.env()}.exs"<|MERGE_RESOLUTION|>--- conflicted
+++ resolved
@@ -14,11 +14,8 @@
   block_getter_height_sync_interval_ms: 2_000,
   maximum_number_of_unapplied_blocks: 50,
   eth_exit_finality_margin: 12,
-<<<<<<< HEAD
+  exit_processor_validation_interval_ms: 5_000,
   convenience_api_mode: false
-=======
-  exit_processor_validation_interval_ms: 5_000
->>>>>>> c76630ec
 
 # Configures the endpoint
 config :omg_watcher, OMG.Watcher.Web.Endpoint,
