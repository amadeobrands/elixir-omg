--- conflicted
+++ resolved
@@ -22,8 +22,6 @@
   alias OMG.Watcher.DB
 
   @doc """
-<<<<<<< HEAD
-=======
   Returns all utxos owner by `address`
   TODO: For now uses Postgres data, but should be adapted to OMG.DB
   """
@@ -33,7 +31,6 @@
   end
 
   @doc """
->>>>>>> 836922f5
   Returns exit data for an utxo
   TODO: For now uses Postgres data, but should be adapted to OMG.DB
   """
