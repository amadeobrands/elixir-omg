# Copyright 2018 OmiseGO Pte Ltd
#
# Licensed under the Apache License, Version 2.0 (the "License");
# you may not use this file except in compliance with the License.
# You may obtain a copy of the License at
#
#     http://www.apache.org/licenses/LICENSE-2.0
#
# Unless required by applicable law or agreed to in writing, software
# distributed under the License is distributed on an "AS IS" BASIS,
# WITHOUT WARRANTIES OR CONDITIONS OF ANY KIND, either express or implied.
# See the License for the specific language governing permissions and
# limitations under the License.

defmodule OMG.Watcher.API.Status do
  @moduledoc """
  Watcher status API
  """

  alias OMG.API.State
  alias OMG.Eth
  alias OMG.Watcher.BlockGetter
  alias OMG.Watcher.Event
  alias OMG.Watcher.ExitProcessor

  @opaque t() :: %{
            last_validated_child_block_number: non_neg_integer(),
            last_mined_child_block_number: non_neg_integer(),
            last_mined_child_block_timestamp: non_neg_integer(),
            eth_syncing: boolean(),
            byzantine_events: list(Event.t())
          }

  @doc """
  Returns status of the watcher. Status consists of last validated child block number,
  last mined child block number and it's timestamp, and a flag indicating if watcher is syncing with Ethereum.
  """
  @spec get_status() :: {:ok, t()} | {:error, atom}
  def get_status do
    with {:ok, last_mined_child_block_number} <- Eth.RootChain.get_mined_child_block(),
         {:ok, {_root, last_mined_child_block_timestamp}} <-
           Eth.RootChain.get_child_chain(last_mined_child_block_number),
         {:ok, child_block_interval} <- Eth.RootChain.get_child_block_interval() do
      {state_current_block, _} = State.get_status()

      {_, events_processor} = ExitProcessor.check_validity()
<<<<<<< HEAD
      {_, events_blockgetter} = BlockGetter.get_events()
=======
      events_block_getter = BlockGetter.get_events()
>>>>>>> 11170fab

      status = %{
        last_validated_child_block_number: state_current_block - child_block_interval,
        last_mined_child_block_number: last_mined_child_block_number,
        last_mined_child_block_timestamp: last_mined_child_block_timestamp,
        eth_syncing: Eth.Geth.syncing?(),
        byzantine_events: events_processor ++ events_block_getter
      }

      {:ok, status}
    else
      :error -> {:error, :unknown}
      {:error, _} = error -> error
    end
  end
end<|MERGE_RESOLUTION|>--- conflicted
+++ resolved
@@ -44,11 +44,7 @@
       {state_current_block, _} = State.get_status()
 
       {_, events_processor} = ExitProcessor.check_validity()
-<<<<<<< HEAD
-      {_, events_blockgetter} = BlockGetter.get_events()
-=======
-      events_block_getter = BlockGetter.get_events()
->>>>>>> 11170fab
+      {_, events_block_getter} = BlockGetter.get_events()
 
       status = %{
         last_validated_child_block_number: state_current_block - child_block_interval,
