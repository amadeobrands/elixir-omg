--- conflicted
+++ resolved
@@ -260,13 +260,9 @@
         exit_processor_sla_seconds: exit_processor_sla_seconds,
         exit_processor_sla_margin_forced: exit_processor_sla_margin_forced,
         metrics_collection_interval: metrics_collection_interval,
-<<<<<<< HEAD
-        min_exit_period_seconds: min_exit_period_seconds
-=======
         min_exit_period_seconds: min_exit_period_seconds,
         ethereum_block_time_seconds: ethereum_block_time_seconds,
         child_block_interval: child_block_interval
->>>>>>> e8d486d2
       ) do
     {:ok, db_exits} = DB.exit_infos()
     {:ok, db_ifes} = DB.in_flight_exits_info()
@@ -279,9 +275,6 @@
         min_exit_period_seconds
       )
 
-<<<<<<< HEAD
-    {:ok, processor} = Core.init(db_exits, db_ifes, db_competitors, exit_processor_sla_seconds)
-=======
     {:ok, processor} =
       Core.init(
         db_exits,
@@ -289,10 +282,9 @@
         db_competitors,
         min_exit_period_seconds,
         child_block_interval,
-        exit_processor_sla_margin
+        exit_processor_sla_seconds
       )
 
->>>>>>> e8d486d2
     {:ok, _} = :timer.send_interval(metrics_collection_interval, self(), :send_metrics)
 
     _ = Logger.info("Initializing with: #{inspect(processor)}")
