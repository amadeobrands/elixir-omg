--- conflicted
+++ resolved
@@ -127,11 +127,7 @@
     summary("Gets all utxos belonging to the given address")
 
     parameters do
-<<<<<<< HEAD
-      address(:query, :string, "Address of the utxo owner", required: true)
-=======
       address(:body, :string, "Address of utxo owner", required: true)
->>>>>>> ebfbfa45
     end
 
     response(200, "OK", Schema.ref(:Utxos))
