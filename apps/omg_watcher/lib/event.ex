--- conflicted
+++ resolved
@@ -120,20 +120,17 @@
             name: atom()
           }
   end
-<<<<<<< HEAD
-=======
 
   defmodule NonCanonicalIFE do
     @moduledoc """
     Notifies about an in-flight exit which has a competitor
     """
 
-    def name, do: :non_canonical_ife
-
-    defstruct [:txbytes]
+    defstruct [:txbytes, name: :non_canonical_ife]
 
     @type t :: %__MODULE__{
-            txbytes: binary()
+            txbytes: binary(),
+            name: atom()
           }
   end
 
@@ -142,21 +139,11 @@
     Notifies about an in-flight exit which has a competitor
     """
 
-    def name, do: :invalid_ife_challenge
-
-    defstruct [:txbytes]
+    defstruct [:txbytes, name: :invalid_ife_challenge]
 
     @type t :: %__MODULE__{
-            txbytes: binary()
+            txbytes: binary(),
+            name: atom()
           }
   end
-
-  # TODO: refactor and DRY this, it looks as if it could just be a field of the struct to pattern match out of a map
-  def get_event_name(%InvalidBlock{}), do: InvalidBlock.name()
-  def get_event_name(%BlockWithholding{}), do: BlockWithholding.name()
-  def get_event_name(%InvalidExit{}), do: InvalidExit.name()
-  def get_event_name(%UnchallengedExit{}), do: UnchallengedExit.name()
-  def get_event_name(%NonCanonicalIFE{}), do: NonCanonicalIFE.name()
-  def get_event_name(%InvalidIFEChallenge{}), do: InvalidIFEChallenge.name()
->>>>>>> 988a017f
 end