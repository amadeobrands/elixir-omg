--- conflicted
+++ resolved
@@ -89,7 +89,7 @@
       merge_utxos = prioritize_merge_utxos(funds, utxos)
 
       if utxo_count <= Transaction.Payment.max_inputs(),
-        do: funds |> add_merge_utxos(merge_utxos) |> create_transaction(order) |> respond(:complete),
+        do: funds |> add_utxos_for_stealth_merge(merge_utxos) |> create_transaction(order) |> respond(:complete),
         else: create_merge(owner, funds) |> respond(:intermediate)
     end
   end
@@ -114,12 +114,6 @@
     Enum.reduce(utxos_by_currency, 0, fn {_currency, utxos}, acc -> length(utxos) + acc end)
   end
 
-<<<<<<< HEAD
-  @spec add_merge_utxos(%{currency_t() => utxo_list_t()}, utxo_list_t()) :: %{
-          currency_t() => utxo_list_t()
-        }
-  def add_merge_utxos(selected_utxos, available_utxos) do
-=======
   @doc """
   Given a map of UTXOs sufficient for the transaction and a set of available UTXOs,
   adds UTXOs to the transaction for "stealth merge" until the limit is reached or
@@ -127,7 +121,6 @@
   """
   @spec add_utxos_for_stealth_merge(%{currency_t() => utxo_list_t()}, utxo_list_t()) :: %{currency_t() => utxo_list_t()}
   def add_utxos_for_stealth_merge(selected_utxos, available_utxos) do
->>>>>>> 4cef4573
     cond do
       get_number_of_utxos(selected_utxos) == Transaction.Payment.max_inputs() ->
         selected_utxos
@@ -139,15 +132,8 @@
         [priority_utxo | remaining_available_utxos] = available_utxos
 
         selected_utxos
-<<<<<<< HEAD
-        |> Map.update!(priority_utxo.currency, fn current_utxos ->
-          [priority_utxo | current_utxos]
-        end)
-        |> add_merge_utxos(remaining_available_utxos)
-=======
         |> Map.update!(priority_utxo.currency, fn current_utxos -> [priority_utxo | current_utxos] end)
         |> add_utxos_for_stealth_merge(remaining_available_utxos)
->>>>>>> 4cef4573
     end
   end
 
