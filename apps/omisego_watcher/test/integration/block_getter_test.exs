--- conflicted
+++ resolved
@@ -43,28 +43,17 @@
 
   @endpoint OmiseGOWatcherWeb.Endpoint
 
-<<<<<<< HEAD
-  @tag fixtures: [:watcher_sandbox, :contract, :geth, :child_chain, :root_chain_contract_config, :alice, :bob]
-  test "get the blocks from child chain after transaction and start exit", %{contract: contract, alice: alice, bob: bob} do
-=======
   @tag fixtures: [:watcher_sandbox, :child_chain, :alice, :bob, :alice_deposits]
   test "get the blocks from child chain after transaction and start exit", %{
     alice: alice,
     bob: bob,
     alice_deposits: {deposit_blknum, _}
   } do
->>>>>>> 43e26c31
     {:ok, alice_address} = Crypto.encode_address(alice.addr)
 
     {:ok, _, _socket} =
       subscribe_and_join(socket(), TransferChannel, TestHelper.create_topic("transfer", alice_address))
 
-<<<<<<< HEAD
-    deposit_blknum = Integration.TestHelper.deposit_to_child_chain(alice, 10, contract)
-    # TODO remove sleep after synch deposit sync
-    :timer.sleep(2000)
-=======
->>>>>>> 43e26c31
     tx = API.TestHelper.create_encoded([{deposit_blknum, 0, 0, alice}], @eth, [{alice, 7}, {bob, 3}])
     {:ok, %{blknum: block_nr}} = Client.call(:submit, %{transaction: tx})
 
@@ -72,14 +61,6 @@
 
     encode_tx = Client.encode(tx)
 
-<<<<<<< HEAD
-    # TODO write to db seems to be async and wait_until_block_getter_fetches_block
-    # returns too early
-
-    :timer.sleep(2000)
-
-=======
->>>>>>> 43e26c31
     assert [
              %{
                "currency" => @eth_hex,
@@ -154,9 +135,16 @@
 
     # exiting spends UTXO on child chain
     # wait until the exit is recognized and attempt to spend the exited utxo
-    Process.sleep(1_000)
+    Process.sleep(4_000)
     tx2 = API.TestHelper.create_encoded([{block_nr, 0, 0, alice}], @eth, [{alice, 7}])
     {:error, {-32_603, "Internal error", "utxo_not_found"}} = Client.call(:submit, %{transaction: tx2})
+  end
+
+  defp get_block_submitted_event_height(block_number) do
+    {:ok, height} = Eth.get_ethereum_height()
+    {:ok, block_submissions} = Eth.get_block_submitted_events({1, height})
+    [%{eth_height: eth_height}] = Enum.filter(block_submissions, fn submission -> submission.blknum == block_number end)
+    eth_height
   end
 
   @tag fixtures: [:watcher_sandbox, :token, :child_chain, :alice, :alice_deposits]
@@ -195,20 +183,8 @@
     {:ok, %{"status" => "0x1"}} = Eth.WaitFor.eth_receipt(txhash, @timeout)
   end
 
-<<<<<<< HEAD
-  defp get_block_submitted_event_height(block_number) do
-    {:ok, height} = Eth.get_ethereum_height()
-    {:ok, block_submissions} = Eth.get_block_submitted_events({1, height})
-    [%{eth_height: eth_height}] = Enum.filter(block_submissions, fn submission -> submission.blknum == block_number end)
-    eth_height
-  end
-
-  @tag fixtures: [:watcher_sandbox, :geth, :contract, :alice]
-  test "diffrent hash send by child chain", %{alice: alice, contract: contract} do
-=======
   @tag fixtures: [:watcher_sandbox, :alice]
   test "diffrent hash send by child chain", %{alice: alice} do
->>>>>>> 43e26c31
     defmodule BadChildChainHash do
       use JSONRPC2.Server.Handler
 
