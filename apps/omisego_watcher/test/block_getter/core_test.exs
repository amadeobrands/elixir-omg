defmodule OmiseGOWatcher.BlockGetter.CoreTest do
  use ExUnitFixtures
  use ExUnit.Case, async: true
  use OmiseGO.API.Fixtures
  use Plug.Test

  alias OmiseGO.API
  alias OmiseGO.API.Block
<<<<<<< HEAD
  alias OmiseGO.API.Crypto
  alias OmiseGO.API.State.Transaction
  alias OmiseGO.JSONRPC.Client
=======
>>>>>>> 8e7fbf48
  alias OmiseGOWatcher.BlockGetter.Core

  @eth Crypto.zero_address()

  defp add_block(state, block) do
    assert {:ok, new_state} = Core.add_block(state, block)
    new_state
  end

  test "get blocks numbers to download" do
    block_height = 0
    interval = 1_000
    chunk_size = 4
    state = Core.init(block_height, interval, chunk_size)

    {state_after_chunk, block_numbers} = Core.get_new_blocks_numbers(state, 20_000)
    assert block_numbers == [1_000, 2_000, 3_000, 4_000]

    state_after_proces_down =
      state_after_chunk
      |> add_block(%Block{number: 4_000})
      |> add_block(%Block{number: 2_000})

    assert {_, [5_000, 6_000]} = Core.get_new_blocks_numbers(state_after_proces_down, 20_000)
  end

  test "getting block to consume" do
    block_height = 0
    interval = 1_000
    chunk_size = 6

    state =
      block_height
      |> Core.init(interval, chunk_size)
      |> Core.get_new_blocks_numbers(7_000)
      |> elem(0)
      |> add_block(%Block{number: 2_000})
      |> add_block(%Block{number: 3_000})
      |> add_block(%Block{number: 6_000})
      |> add_block(%Block{number: 5_000})

    assert {_, []} = Core.get_blocks_to_consume(state)

    assert {new_state, [%Block{number: 1_000}, %Block{number: 2_000}, %Block{number: 3_000}]} =
             state |> add_block(%Block{number: 1_000}) |> Core.get_blocks_to_consume()

    assert {_, [%Block{number: 4_000}, %Block{number: 5_000}, %Block{number: 6_000}]} =
             new_state |> add_block(%Block{number: 4_000}) |> Core.get_blocks_to_consume()

    assert {_,
            [
              %Block{number: 1_000},
              %Block{number: 2_000},
              %Block{number: 3_000},
              %Block{number: 4_000},
              %Block{number: 5_000},
              %Block{number: 6_000}
            ]} =
             state
             |> add_block(%Block{number: 1_000})
             |> add_block(%Block{number: 4_000})
             |> Core.get_blocks_to_consume()
  end

  test "start block height is not zero" do
    block_height = 7_000
    interval = 100
    chunk_size = 4
    state = Core.init(block_height, interval, chunk_size)
    assert {state, [7_100, 7_200, 7_300, 7_400]} = Core.get_new_blocks_numbers(state, 20_000)

    assert {_, [%Block{number: 7_100}, %Block{number: 7_200}]} =
             state
             |> add_block(%Block{number: 7_100})
             |> add_block(%Block{number: 7_200})
             |> Core.get_blocks_to_consume()
  end

  test "next_child increases or decrease in calls to get_new_blocks_numbers" do
    block_height = 0
    interval = 1_000
    chunk_size = 5

    {state, [1_000, 2_000, 3_000]} =
      block_height
      |> Core.init(interval, chunk_size)
      |> Core.get_new_blocks_numbers(4_000)

    assert {^state, []} = Core.get_new_blocks_numbers(state, 2_000)
    assert {_, [4_000, 5_000]} = Core.get_new_blocks_numbers(state, 8_000)
  end

  test "check error return by add_block" do
    block_height = 0
    interval = 1_000
    chunk_size = 5

    {state, [1_000]} = block_height |> Core.init(interval, chunk_size) |> Core.get_new_blocks_numbers(2_000)

    assert {:error, :duplicate} = state |> add_block(%Block{number: 1_000}) |> Core.add_block(%Block{number: 1_000})
    assert {:error, :unexpected_blok} = state |> Core.add_block(%Block{number: 2_000})
  end

  @tag fixtures: [:alice, :bob, :state_alice_deposit]
  test "simple decode block", %{alice: alice, bob: bob, state_alice_deposit: state_alice_deposit} do
    block =
      Block.hashed_txs_at(
        [
          API.TestHelper.create_recovered([{1, 0, 0, alice}], @eth, [{bob, 7}, {alice, 3}])
        ],
        26_000
      )

<<<<<<< HEAD
    assert {:ok, state} = process_single_block(block)
    assert {_, [%{transactions: [tx], zero_fee_requirements: fees}]} = Core.get_blocks_to_consume(state)
=======
    assert {:ok, decoded_block} = Core.decode_validate_block(block)
>>>>>>> 8e7fbf48

    # check feasability of transactions from block to consume at the API.State
    assert {:ok, _, _} = API.State.Core.exec(tx, fees, state_alice_deposit)
  end

  @tag fixtures: [:alice, :bob]
  test "can decode and exec tx with different currencies, always with no fee required", %{alice: alice, bob: bob} do
    other_currency = <<1::160>>

    block =
      Block.hashed_txs_at(
        [
          API.TestHelper.create_recovered([{1, 0, 0, alice}], other_currency, [{bob, 7}, {alice, 3}]),
          API.TestHelper.create_recovered([{2, 0, 0, alice}], @eth, [{bob, 7}, {alice, 3}])
        ],
        26_000
      )

    assert {:ok, state} = process_single_block(block)

    assert {_, [%{transactions: [_tx1, _tx2], zero_fee_requirements: fees}]} = Core.get_blocks_to_consume(state)

    assert fees == %{@eth => 0, other_currency => 0}
  end

  defp process_single_block(%Block{hash: requested_hash} = block) do
    block_height = 25_000
    interval = 1_000
    chunk_size = 10

    {state, _} =
      block_height |> Core.init(interval, chunk_size) |> Core.get_new_blocks_numbers(block_height + 2 * interval)

    assert {:ok, decoded_block} =
             Core.decode_validate_block(Client.encode(block), requested_hash, block_height + interval)

    Core.add_block(state, decoded_block)
  end

  @tag fixtures: [:alice]
  test "check error return by decode_block, incorrect_hash", %{alice: alice} do
    matching_bad_returned_hash = String.duplicate("A", 64)

    assert {:error, :incorrect_hash} ==
<<<<<<< HEAD
             %{
               "hash" => matching_bad_returned_hash,
               "transactions" => [
                 API.TestHelper.create_encoded(
=======
             %Block{
               hash: <<12::256>>,
               transactions: [
                 API.TestHelper.create_recovered(
>>>>>>> 8e7fbf48
                   [{1_000, 20, 0, alice}],
                   @eth,
                   [{alice, 100}]
                 )
               ],
               number: 23
             }
<<<<<<< HEAD
             |> Client.encode()
             |> Core.decode_validate_block(matching_bad_returned_hash, 23)
  end

  @tag fixtures: [:alice]
  test "check error return by decode_block, rlp decoding checks", %{alice: alice} do
    badly_rlped = "12321231AB2331"

    %Block{hash: hash} =
      block =
      Block.hashed_txs_at(
        [
          API.TestHelper.create_recovered(
            [{1_000, 20, 0, alice}],
            @eth,
            [{alice, 100}]
          ),
          # NOTE: need to use internals b/c need a malformed tx
          %Transaction.Recovered{
            signed_tx: %Transaction.Signed{signed_tx_bytes: badly_rlped},
            signed_tx_hash: Crypto.hash(badly_rlped)
          }
        ],
        1
      )

    assert {:error, :malformed_transaction_rlp} ==
             block
             |> Client.encode()
             |> Core.decode_validate_block(hash, 1)
  end

  test "check error return by decode_block, hash mismatch checks" do
    %Block{hash: _hash} = block = Block.hashed_txs_at([], 1)

    assert {:error, :bad_returned_hash} ==
             block
             |> Client.encode()
             |> Core.decode_validate_block(String.duplicate("A", 64), 1)
  end

  test "check error return by decode_block, hash decoding error" do
    %Block{hash: hash} = block = Block.hashed_txs_at([], 1)

    assert {:error, {:hash_decoding_error, _}} =
             block
             |> Client.encode()
             |> (fn block -> %{block | "hash" => String.duplicate("Z", 64)} end).()
             |> Core.decode_validate_block(hash, 1)
  end

  test "check error return by decode_block, API.Core.recover_tx checks" do
    %Block{hash: hash} = block = Block.hashed_txs_at([API.TestHelper.create_recovered([], @eth, [])], 1)

    assert {:error, :no_inputs} ==
             block
             |> Client.encode()
             |> Core.decode_validate_block(hash, 1)
  end

  test "the blknum is overriden by the requested one" do
    %Block{hash: hash} = block = Block.hashed_txs_at([], 1)

    assert {:ok, %{number: 2 = _overriden_number}} =
             block
             |> Client.encode()
             |> Core.decode_validate_block(hash, 2)
=======
             |> Core.decode_validate_block()

    assert {:error, :malformed_transaction_rlp} ==
             %Block{
               hash: <<0::256>>,
               transactions: [
                 API.TestHelper.create_recovered(
                   [{1_000, 20, 0, alice}],
                   @eth,
                   [{alice, 100}]
                 ).signed_tx.signed_tx_bytes,
                 "12321231AB2331"
               ],
               number: 1
             }
             |> Core.decode_validate_block()

    assert {:error, :no_inputs} ==
             %Block{
               hash: <<0::256>>,
               transactions: [API.TestHelper.create_recovered([], @eth, []).signed_tx.signed_tx_bytes],
               number: 1
             }
             |> Core.decode_validate_block()
>>>>>>> 8e7fbf48
  end
end<|MERGE_RESOLUTION|>--- conflicted
+++ resolved
@@ -6,12 +6,8 @@
 
   alias OmiseGO.API
   alias OmiseGO.API.Block
-<<<<<<< HEAD
   alias OmiseGO.API.Crypto
   alias OmiseGO.API.State.Transaction
-  alias OmiseGO.JSONRPC.Client
-=======
->>>>>>> 8e7fbf48
   alias OmiseGOWatcher.BlockGetter.Core
 
   @eth Crypto.zero_address()
@@ -125,12 +121,8 @@
         26_000
       )
 
-<<<<<<< HEAD
     assert {:ok, state} = process_single_block(block)
     assert {_, [%{transactions: [tx], zero_fee_requirements: fees}]} = Core.get_blocks_to_consume(state)
-=======
-    assert {:ok, decoded_block} = Core.decode_validate_block(block)
->>>>>>> 8e7fbf48
 
     # check feasability of transactions from block to consume at the API.State
     assert {:ok, _, _} = API.State.Core.exec(tx, fees, state_alice_deposit)
@@ -164,38 +156,30 @@
     {state, _} =
       block_height |> Core.init(interval, chunk_size) |> Core.get_new_blocks_numbers(block_height + 2 * interval)
 
-    assert {:ok, decoded_block} =
-             Core.decode_validate_block(Client.encode(block), requested_hash, block_height + interval)
+    assert {:ok, decoded_block} = Core.decode_validate_block(block, requested_hash, block_height + interval)
 
     Core.add_block(state, decoded_block)
   end
 
   @tag fixtures: [:alice]
   test "check error return by decode_block, incorrect_hash", %{alice: alice} do
-    matching_bad_returned_hash = String.duplicate("A", 64)
-
-    assert {:error, :incorrect_hash} ==
-<<<<<<< HEAD
-             %{
-               "hash" => matching_bad_returned_hash,
-               "transactions" => [
-                 API.TestHelper.create_encoded(
-=======
-             %Block{
-               hash: <<12::256>>,
-               transactions: [
-                 API.TestHelper.create_recovered(
->>>>>>> 8e7fbf48
-                   [{1_000, 20, 0, alice}],
-                   @eth,
-                   [{alice, 100}]
-                 )
-               ],
-               number: 23
-             }
-<<<<<<< HEAD
-             |> Client.encode()
-             |> Core.decode_validate_block(matching_bad_returned_hash, 23)
+    matching_bad_returned_hash = <<12::256>>
+
+    block = %Block{
+      Block.hashed_txs_at(
+        [
+          API.TestHelper.create_recovered(
+            [{1_000, 20, 0, alice}],
+            @eth,
+            [{alice, 100}]
+          )
+        ],
+        1
+      )
+      | hash: matching_bad_returned_hash
+    }
+
+    assert {:error, :incorrect_hash} == Core.decode_validate_block(block, matching_bad_returned_hash, 1)
   end
 
   @tag fixtures: [:alice]
@@ -220,72 +204,24 @@
         1
       )
 
-    assert {:error, :malformed_transaction_rlp} ==
-             block
-             |> Client.encode()
-             |> Core.decode_validate_block(hash, 1)
+    assert {:error, :malformed_transaction_rlp} == Core.decode_validate_block(block, hash, 1)
   end
 
   test "check error return by decode_block, hash mismatch checks" do
-    %Block{hash: _hash} = block = Block.hashed_txs_at([], 1)
-
-    assert {:error, :bad_returned_hash} ==
-             block
-             |> Client.encode()
-             |> Core.decode_validate_block(String.duplicate("A", 64), 1)
-  end
-
-  test "check error return by decode_block, hash decoding error" do
-    %Block{hash: hash} = block = Block.hashed_txs_at([], 1)
-
-    assert {:error, {:hash_decoding_error, _}} =
-             block
-             |> Client.encode()
-             |> (fn block -> %{block | "hash" => String.duplicate("Z", 64)} end).()
-             |> Core.decode_validate_block(hash, 1)
+    block = Block.hashed_txs_at([], 1)
+
+    assert {:error, :bad_returned_hash} == Core.decode_validate_block(block, <<12::256>>, 1)
   end
 
   test "check error return by decode_block, API.Core.recover_tx checks" do
     %Block{hash: hash} = block = Block.hashed_txs_at([API.TestHelper.create_recovered([], @eth, [])], 1)
 
-    assert {:error, :no_inputs} ==
-             block
-             |> Client.encode()
-             |> Core.decode_validate_block(hash, 1)
+    assert {:error, :no_inputs} == Core.decode_validate_block(block, hash, 1)
   end
 
   test "the blknum is overriden by the requested one" do
     %Block{hash: hash} = block = Block.hashed_txs_at([], 1)
 
-    assert {:ok, %{number: 2 = _overriden_number}} =
-             block
-             |> Client.encode()
-             |> Core.decode_validate_block(hash, 2)
-=======
-             |> Core.decode_validate_block()
-
-    assert {:error, :malformed_transaction_rlp} ==
-             %Block{
-               hash: <<0::256>>,
-               transactions: [
-                 API.TestHelper.create_recovered(
-                   [{1_000, 20, 0, alice}],
-                   @eth,
-                   [{alice, 100}]
-                 ).signed_tx.signed_tx_bytes,
-                 "12321231AB2331"
-               ],
-               number: 1
-             }
-             |> Core.decode_validate_block()
-
-    assert {:error, :no_inputs} ==
-             %Block{
-               hash: <<0::256>>,
-               transactions: [API.TestHelper.create_recovered([], @eth, []).signed_tx.signed_tx_bytes],
-               number: 1
-             }
-             |> Core.decode_validate_block()
->>>>>>> 8e7fbf48
+    assert {:ok, %{number: 2 = _overriden_number}} = Core.decode_validate_block(block, hash, 2)
   end
 end