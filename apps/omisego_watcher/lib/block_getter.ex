defmodule OmiseGOWatcher.BlockGetter do
  @moduledoc """
  tracking block on child chain
  """
  use GenServer
  alias OmiseGO.API.Block
  alias OmiseGO.Eth
  alias OmiseGOWatcher.BlockGetter.Core
  alias OmiseGOWatcher.{BlockValidator, UtxoDB}

  @spec get_block(pos_integer()) :: {:ok, Block.t()}
  def get_block(number) do
    with {:ok, {hash, _time}} <- Eth.get_child_chain(number),
         {:ok, json_block} <- OmiseGO.JSONRPC.Client.call(:get_block, %{hash: hash}) do
      {:ok, %Block{}} = BlockValidator.json_to_block(Map.put(json_block, "number", number))
    end
  end

  def consume_block(%Block{} = block) do
    _ = OmiseGOWatcher.TransactionDB.insert(block)
    _ = UtxoDB.consume_block(block)
    :ok
  end

  def start_link(_args) do
    GenServer.start_link(__MODULE__, :ok, name: __MODULE__)
  end

  def init(_opts) do
    with {:ok, block_number} <- OmiseGO.DB.child_top_block_number(),
         child_block_interval <- Application.get_env(:omisego_eth, :child_block_interval),
         {:ok, _} <- :timer.send_after(0, self(), :producer) do
      {:ok, Core.init(block_number, child_block_interval)}
    end
  end

  # TODO get_height used in tests instead of an event system, remove when event system is here
  def handle_call(:get_height, _from, state) do
<<<<<<< HEAD
    {:reply, state.last_consumed_block, state}
=======
    {:reply, state.child_block_number, state}
  end

  def get_current_block_number(contract \\ nil) do
    {:ok, next_child_block} = OmiseGO.Eth.get_current_child_block(contract)
    child_block_interval = Application.get_env(:omisego_eth, :child_block_interval)
    child_block = next_child_block - child_block_interval
    child_block
>>>>>>> 65310e9e
  end

  def handle_info(:producer, state) do
    {:ok, next_child} = Eth.get_current_child_block()
    {new_state, blocks_numbers} = Core.get_new_blocks_numbers(state, next_child)
    _ = run_block_get_task(blocks_numbers)

    {:ok, _} = :timer.send_after(2_000, self(), :producer)
    {:noreply, new_state}
  end

  def handle_info({_ref, {:got_block, {:ok, block}}}, state) do
    {new_state, blocks_to_consume} =
      state
      |> Core.add_block(block)
      |> Core.get_blocks_to_consume()

    {:ok, next_child} = Eth.get_current_child_block()
    {new_state, blocks_numbers} = Core.get_new_blocks_numbers(new_state, next_child)
    _ = run_block_get_task(blocks_numbers)

    _ = blocks_to_consume |> Enum.map(&consume_block/1)
    {:noreply, new_state}
  end

  def handle_info({:DOWN, _ref, :process, _pid, :normal} = _process, state), do: {:noreply, state}

  defp run_block_get_task(blocks_numbers) do
    blocks_numbers
    |> Enum.map(
      # captures the result in handle_info/2 with the atom: got_block
      &Task.async(fn -> {:got_block, get_block(&1)} end)
    )
  end
end<|MERGE_RESOLUTION|>--- conflicted
+++ resolved
@@ -36,10 +36,7 @@
 
   # TODO get_height used in tests instead of an event system, remove when event system is here
   def handle_call(:get_height, _from, state) do
-<<<<<<< HEAD
     {:reply, state.last_consumed_block, state}
-=======
-    {:reply, state.child_block_number, state}
   end
 
   def get_current_block_number(contract \\ nil) do
@@ -47,7 +44,6 @@
     child_block_interval = Application.get_env(:omisego_eth, :child_block_interval)
     child_block = next_child_block - child_block_interval
     child_block
->>>>>>> 65310e9e
   end
 
   def handle_info(:producer, state) do
