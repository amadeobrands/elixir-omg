version: "2.3"
services:
  postgres:
    image: postgres:9.6.13-alpine
    restart: always
    ports:
      - "5432:5432"
    environment:
      POSTGRES_USER: omisego_dev
      POSTGRES_PASSWORD: omisego_dev
      POSTGRES_DB: omisego_dev
    healthcheck:
      test: pg_isready -U omisego_dev
      interval: 5s
      timeout: 3s
      retries: 5

  watcher:
    #last stable integration watcher	
<<<<<<< HEAD
    image: omisego/watcher:4445aee	
    command: "full_local"	
    environment:	
      - ETHEREUM_RPC_URL=https://ropsten.infura.io/v3/${INFURA_API_KEY}	
      - CHILD_CHAIN_URL=https://childchain.ropsten.v1.omg.network	
      - ETHEREUM_NETWORK=ROPSTEN	
      - AUTHORITY_ADDRESS=0x3272b97b7f1b74b338cb0fdda167cf76bc4da3b6	
      - TXHASH_CONTRACT=0x25e445594f425a7a94141a20b8831580953b92ddd0d12e9c775c571e4f3da08c	
      - CONTRACT_ADDRESS_PLASMA_FRAMEWORK=0xa72c9dceeef26c9d103d55c53d411c36f5cdf7ec	
      - CONTRACT_ADDRESS_ETH_VAULT=0x2c7533f76567241341d1c27f0f239a20b6115714	
      - CONTRACT_ADDRESS_ERC20_VAULT=0x2bed2ff4ee93a208edbf4185c7813103d8c4ab7f	
      - CONTRACT_ADDRESS_PAYMENT_EXIT_GAME=0x960ca6b9faa85118ba6badbe0097b1afd8827fac	
      - DATABASE_URL=postgres://omisego_dev:omisego_dev@postgres:5432/omisego_dev	
      - PORT=7434	
      - DD_DISABLED=true	
      - DB_PATH=/app/.omg/data	
      - ETHEREUM_EVENTS_CHECK_INTERVAL_MS=8000	
      - ETHEREUM_STALLED_SYNC_THRESHOLD_MS=300000	
      - ETHEREUM_BLOCK_TIME_SECONDS=15	
      - EXIT_PROCESSOR_SLA_SECONDS=82800
=======
    image: omisego/watcher:v0.4.8
    command: "full_local"
    environment:
      - ETHEREUM_RPC_URL=https://ropsten.infura.io/v3/${INFURA_API_KEY}
      - CHILD_CHAIN_URL=https://childchain.ropsten.v1.omg.network
      - ETHEREUM_NETWORK=ROPSTEN
      - AUTHORITY_ADDRESS=0x3272b97b7f1b74b338cb0fdda167cf76bc4da3b6
      - TXHASH_CONTRACT=0x25e445594f425a7a94141a20b8831580953b92ddd0d12e9c775c571e4f3da08c
      - CONTRACT_ADDRESS_PLASMA_FRAMEWORK=0xa72c9dceeef26c9d103d55c53d411c36f5cdf7ec
      - CONTRACT_ADDRESS_ETH_VAULT=0x2c7533f76567241341d1c27f0f239a20b6115714
      - CONTRACT_ADDRESS_ERC20_VAULT=0x2bed2ff4ee93a208edbf4185c7813103d8c4ab7f
      - CONTRACT_ADDRESS_PAYMENT_EXIT_GAME=0x960ca6b9faa85118ba6badbe0097b1afd8827fac
      - DATABASE_URL=postgres://omisego_dev:omisego_dev@postgres:5432/omisego_dev
      - PORT=7434
      - DD_DISABLED=true
      - DB_PATH=/app/.omg/data
      - ETHEREUM_EVENTS_CHECK_INTERVAL_MS=8000
      - ETHEREUM_STALLED_SYNC_THRESHOLD_MS=300000
      - ETHEREUM_BLOCK_TIME_SECONDS=15
      - EXIT_PROCESSOR_SLA_MARGIN=5520
>>>>>>> c8cad637
      - EXIT_PROCESSOR_SLA_MARGIN_FORCED=TRUE
      - LOGGER_BACKEND=console
      - DD_HOSTNAME=datadog
      - APP_ENV=local-development
    ports:
      - "7434:7434"
    healthcheck:
      test: curl watcher:7434
      interval: 5s
      timeout: 3s
      retries: 5

  watcher_info:
    image: omisego/watcher_info:v0.4.8
    command: "full_local"
    environment:
      - ETHEREUM_RPC_URL=https://ropsten.infura.io/v3/${INFURA_API_KEY}
      - CHILD_CHAIN_URL=https://childchain.ropsten.v1.omg.network
      - ETHEREUM_NETWORK=ROPSTEN
      - AUTHORITY_ADDRESS=0x3272b97b7f1b74b338cb0fdda167cf76bc4da3b6
      - TXHASH_CONTRACT=0x25e445594f425a7a94141a20b8831580953b92ddd0d12e9c775c571e4f3da08c
      - CONTRACT_ADDRESS_PLASMA_FRAMEWORK=0xa72c9dceeef26c9d103d55c53d411c36f5cdf7ec
      - CONTRACT_ADDRESS_ETH_VAULT=0x2c7533f76567241341d1c27f0f239a20b6115714
      - CONTRACT_ADDRESS_ERC20_VAULT=0x2bed2ff4ee93a208edbf4185c7813103d8c4ab7f
      - CONTRACT_ADDRESS_PAYMENT_EXIT_GAME=0x960ca6b9faa85118ba6badbe0097b1afd8827fac
      - DATABASE_URL=postgres://omisego_dev:omisego_dev@postgres:5432/omisego_dev
      - PORT=7534
      - DD_DISABLED=true
      - DB_PATH=/app/.omg/data
      - ETHEREUM_EVENTS_CHECK_INTERVAL_MS=8000
      - ETHEREUM_STALLED_SYNC_THRESHOLD_MS=300000
      - ETHEREUM_BLOCK_TIME_SECONDS=15
      - EXIT_PROCESSOR_SLA_SECONDS=82800
      - EXIT_PROCESSOR_SLA_MARGIN_FORCED=TRUE
      - LOGGER_BACKEND=console
      - DD_HOSTNAME=datadog
      - APP_ENV=local-development
    restart: always
    ports:
      - "7534:7534"
    healthcheck:
      test: curl watcher_info:7534
      interval: 5s
      timeout: 3s
      retries: 5
    depends_on:
      postgres:
        condition: service_healthy

        <|MERGE_RESOLUTION|>--- conflicted
+++ resolved
@@ -17,28 +17,6 @@
 
   watcher:
     #last stable integration watcher	
-<<<<<<< HEAD
-    image: omisego/watcher:4445aee	
-    command: "full_local"	
-    environment:	
-      - ETHEREUM_RPC_URL=https://ropsten.infura.io/v3/${INFURA_API_KEY}	
-      - CHILD_CHAIN_URL=https://childchain.ropsten.v1.omg.network	
-      - ETHEREUM_NETWORK=ROPSTEN	
-      - AUTHORITY_ADDRESS=0x3272b97b7f1b74b338cb0fdda167cf76bc4da3b6	
-      - TXHASH_CONTRACT=0x25e445594f425a7a94141a20b8831580953b92ddd0d12e9c775c571e4f3da08c	
-      - CONTRACT_ADDRESS_PLASMA_FRAMEWORK=0xa72c9dceeef26c9d103d55c53d411c36f5cdf7ec	
-      - CONTRACT_ADDRESS_ETH_VAULT=0x2c7533f76567241341d1c27f0f239a20b6115714	
-      - CONTRACT_ADDRESS_ERC20_VAULT=0x2bed2ff4ee93a208edbf4185c7813103d8c4ab7f	
-      - CONTRACT_ADDRESS_PAYMENT_EXIT_GAME=0x960ca6b9faa85118ba6badbe0097b1afd8827fac	
-      - DATABASE_URL=postgres://omisego_dev:omisego_dev@postgres:5432/omisego_dev	
-      - PORT=7434	
-      - DD_DISABLED=true	
-      - DB_PATH=/app/.omg/data	
-      - ETHEREUM_EVENTS_CHECK_INTERVAL_MS=8000	
-      - ETHEREUM_STALLED_SYNC_THRESHOLD_MS=300000	
-      - ETHEREUM_BLOCK_TIME_SECONDS=15	
-      - EXIT_PROCESSOR_SLA_SECONDS=82800
-=======
     image: omisego/watcher:v0.4.8
     command: "full_local"
     environment:
@@ -58,8 +36,7 @@
       - ETHEREUM_EVENTS_CHECK_INTERVAL_MS=8000
       - ETHEREUM_STALLED_SYNC_THRESHOLD_MS=300000
       - ETHEREUM_BLOCK_TIME_SECONDS=15
-      - EXIT_PROCESSOR_SLA_MARGIN=5520
->>>>>>> c8cad637
+      - EXIT_PROCESSOR_SLA_SECONDS=82800
       - EXIT_PROCESSOR_SLA_MARGIN_FORCED=TRUE
       - LOGGER_BACKEND=console
       - DD_HOSTNAME=datadog
