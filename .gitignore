--- conflicted
+++ resolved
@@ -69,11 +69,10 @@
 # local test setup
 localchain_contract_addresses.env
 
-<<<<<<< HEAD
+
 # the famous mac .DS_Store
 .DS_Store
-=======
+
 # IntelliJ files
 .idea/
 *.iml
->>>>>>> e0279d39
