defmodule OMG.Umbrella.MixProject do
  use Mix.Project

  def umbrella_version, do: "0.1.0"

  def project do
    [
      apps_path: "apps",
      start_permanent: Mix.env() == :prod,
      deps: deps(),
      preferred_cli_env: [
        coveralls: :test,
        "coveralls.detail": :test,
        "coveralls.post": :test,
        "coveralls.html": :test,
        dialyzer: :prod
      ],
      dialyzer: dialyzer(),
      test_coverage: [tool: ExCoveralls],
      aliases: aliases(),
      # Docs
      source_url: "https://github.com/omisego/elixir-omg"
    ]
  end

  defp deps do
    [
      {:dialyxir, "~> 0.5", only: [:prod], runtime: false},
      {:credo, "~> 0.10.0", only: [:dev, :test], runtime: false},
      {:excoveralls, "~> 0.10.3", only: [:test], runtime: false},
      {:licensir, "~> 0.2.0", only: :dev, runtime: false},
      {
        :ex_unit_fixtures,
        git: "https://github.com/omisego/ex_unit_fixtures.git", branch: "feature/require_files_not_load", only: [:test]
      },
      # NOTE: we're overriding for the sake of `omg_api` mix.exs deps. Otherwise the override is ignored
      # TODO: removing the override is advised, but it gives undefined symbol errors, see
      #       https://github.com/exthereum/exth_crypto/issues/8#issuecomment-416227176
<<<<<<< HEAD
      {:ex_doc, "~> 0.19", only: :dev, runtime: false}
=======
      {:libsecp256k1, "~> 0.1.4", compile: "${HOME}/.mix/rebar compile", override: true},
      {:ex_doc, "~> 0.19", only: :dev, runtime: false},
      {:appsignal, "~> 1.0"}
>>>>>>> b4dd1915
    ]
  end

  defp aliases do
    [
      test: ["test --no-start"],
      coveralls: ["coveralls --no-start"],
      "coveralls.html": ["coveralls.html --no-start"],
      "coveralls.detail": ["coveralls.detail --no-start"],
      "coveralls.post": ["coveralls.post --no-start"],
      "ecto.setup": ["ecto.create", "ecto.migrate", "run apps/omg_watcher/priv/repo/seeds.exs"],
      "ecto.reset": ["ecto.drop", "ecto.setup"]
    ]
  end

  defp dialyzer do
    [
      paths: [
        "_build/prod/lib/omg_watcher/ebin",
        "_build/prod/lib/omg_rpc/ebin",
        "_build/prod/lib/omg_api/ebin",
        "_build/prod/lib/omg_eth/ebin",
        "_build/prod/lib/omg_db/ebin"
      ],
      flags: [:error_handling, :race_conditions, :underspecs, :unknown, :unmatched_returns],
      plt_add_deps: :transitive,
      plt_add_apps: [:mix],
      ignore_warnings: "dialyzer.ignore-warnings"
    ]
  end
end<|MERGE_RESOLUTION|>--- conflicted
+++ resolved
@@ -36,13 +36,8 @@
       # NOTE: we're overriding for the sake of `omg_api` mix.exs deps. Otherwise the override is ignored
       # TODO: removing the override is advised, but it gives undefined symbol errors, see
       #       https://github.com/exthereum/exth_crypto/issues/8#issuecomment-416227176
-<<<<<<< HEAD
-      {:ex_doc, "~> 0.19", only: :dev, runtime: false}
-=======
-      {:libsecp256k1, "~> 0.1.4", compile: "${HOME}/.mix/rebar compile", override: true},
       {:ex_doc, "~> 0.19", only: :dev, runtime: false},
       {:appsignal, "~> 1.0"}
->>>>>>> b4dd1915
     ]
   end
 
